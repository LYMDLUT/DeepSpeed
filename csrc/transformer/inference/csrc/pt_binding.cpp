--- conflicted
+++ resolved
@@ -143,11 +143,7 @@
     /*
     // Reallocate memory if we received a new prompt
     if (!workspace || input.size(1) != 1) {
-<<<<<<< HEAD
-        allocate_workspace<T>(W.size(1), InferenceContext::Instance().GetMaxTokenLenght(),
-=======
         allocate_workspace<T>(W.size(1), InferenceContext::Instance().GetMaxTokenLength(),
->>>>>>> 22f38caa
     Q.size(0), 1, head_size); workspace = (T*)InferenceContext::Instance().GetWorkSpace();
     }
     */
@@ -388,11 +384,7 @@
                                 workspace,
                                 CUBLAS_OP_T,
                                 CUBLAS_OP_N,
-<<<<<<< HEAD
-                                InferenceContext::Instance().GetMaxTokenLenght() * k,
-=======
                                 InferenceContext::Instance().GetMaxTokenLength() * k,
->>>>>>> 22f38caa
                                 seq_len * k,
                                 seq_len * soft_len,
                                 bsz * heads,
@@ -425,11 +417,7 @@
                                 (T*)output,
                                 CUBLAS_OP_N,
                                 CUBLAS_OP_N,
-<<<<<<< HEAD
-                                InferenceContext::Instance().GetMaxTokenLenght() * k,
-=======
                                 InferenceContext::Instance().GetMaxTokenLength() * k,
->>>>>>> 22f38caa
                                 seq_len * soft_len,
                                 seq_len * k,
                                 bsz * heads,
@@ -476,17 +464,8 @@
 
     T* workspace = (T*)InferenceContext::Instance().GetWorkSpace();
     size_t buf_size = bsz * seq_len * hidden_dim;
-    auto output = torch::from_blob(workspace + 3 * buf_size, {bsz, seq_len, hidden_dim}, options);
-
-<<<<<<< HEAD
-    auto query_cont = workspace + 4 * buf_size;
-    size_t offset =
-        10 * (hidden_dim * bsz * InferenceContext::Instance().GetMaxTokenLenght()) +
-        layer_id * 2 * bsz * InferenceContext::Instance().GetMaxTokenLenght() * hidden_dim;
-    unsigned all_tokens = soft_len;
-    auto kv_cache = workspace + offset + (hidden_dim / heads) * (is_prompt ? 0 : soft_len - 1);
-    size_t value_offset = bsz * InferenceContext::Instance().GetMaxTokenLenght() * hidden_dim;
-=======
+    auto output = torch::from_blob(workspace + 4 * buf_size, {bsz, seq_len, hidden_dim}, options);
+
     auto query_cont = workspace + 5 * buf_size;
     size_t offset =
         10 * (hidden_dim * bsz * InferenceContext::Instance().GetMaxTokenLength()) +
@@ -494,7 +473,6 @@
     unsigned all_tokens = soft_len;
     auto kv_cache = workspace + offset + (hidden_dim / heads) * (is_prompt ? 0 : soft_len - 1);
     size_t value_offset = bsz * InferenceContext::Instance().GetMaxTokenLength() * hidden_dim;
->>>>>>> 22f38caa
 
     T* temp_buf = (T*)output.data_ptr() + at::numel(output);
     launch_bias_add_transform_0213<T>((T*)query_cont,
@@ -513,11 +491,7 @@
                                       rotate_every_two,
                                       InferenceContext::Instance().GetCurrentStream(),
                                       3,
-<<<<<<< HEAD
-                                      InferenceContext::Instance().GetMaxTokenLenght());
-=======
                                       InferenceContext::Instance().GetMaxTokenLength());
->>>>>>> 22f38caa
     if (rotary_dim > 0 && rotate_half)
         launch_apply_rotary_pos_emb(query_cont,
                                     kv_cache,
@@ -527,15 +501,8 @@
                                     (is_prompt ? 0 : soft_len - 1),
                                     heads,
                                     bsz,
-<<<<<<< HEAD
-                                    rotate_half,
-                                    rotate_every_two,
-                                    InferenceContext::Instance().GetCurrentStream(),
-                                    InferenceContext::Instance().GetMaxTokenLenght());
-=======
                                     InferenceContext::Instance().GetCurrentStream(),
                                     InferenceContext::Instance().GetMaxTokenLength());
->>>>>>> 22f38caa
 
     attention_unfused<T>(workspace + offset,
                          (T*)query_cont,
@@ -566,13 +533,8 @@
     if (layer_id == num_layers - 1) InferenceContext::Instance().advance_tokens();
     auto prev_key = torch::from_blob(workspace + offset,
                                      {bsz, heads, all_tokens, k},
-<<<<<<< HEAD
-                                     {hidden_dim * InferenceContext::Instance().GetMaxTokenLenght(),
-                                      k * InferenceContext::Instance().GetMaxTokenLenght(),
-=======
                                      {hidden_dim * InferenceContext::Instance().GetMaxTokenLength(),
                                       k * InferenceContext::Instance().GetMaxTokenLength(),
->>>>>>> 22f38caa
                                       k,
                                       1},
                                      options);
@@ -580,13 +542,8 @@
     auto prev_value =
         torch::from_blob(workspace + offset + value_offset,
                          {bsz, heads, all_tokens, k},
-<<<<<<< HEAD
-                         {hidden_dim * InferenceContext::Instance().GetMaxTokenLenght(),
-                          k * InferenceContext::Instance().GetMaxTokenLenght(),
-=======
                          {hidden_dim * InferenceContext::Instance().GetMaxTokenLength(),
                           k * InferenceContext::Instance().GetMaxTokenLength(),
->>>>>>> 22f38caa
                           k,
                           1},
                          options);
@@ -643,29 +600,11 @@
 
     auto output = at::empty({batch_size, seq_len, out_channels}, activation.options());
 
-<<<<<<< HEAD
-    if (activation.options().dtype() == torch::kFloat32) {
-        launch_fused_bias_geglu((float*)output.data_ptr(),
-                                (const float*)activation.data_ptr(),
-                                (const float*)bias.data_ptr(),
-                                rows,
-                                channels,
-                                InferenceContext::Instance().GetCurrentStream());
-    } else {
-        launch_fused_bias_geglu((__half*)output.data_ptr(),
-                                (const __half*)activation.data_ptr(),
-                                (const __half*)bias.data_ptr(),
-                                rows,
-                                channels,
-                                InferenceContext::Instance().GetCurrentStream());
-    }
-=======
     DISPATCH_GATED_ACT(kFloat, float);
     DISPATCH_GATED_ACT(kHalf, __half);
 #ifdef BF16_AVAILABLE
     DISPATCH_GATED_ACT(kBFloat16, __nv_bfloat16);
 #endif
->>>>>>> 22f38caa
 
     return output;
 }
@@ -737,26 +676,6 @@
     const int elems_per_row = input.size(2);
     auto output = at::empty_like(input);
 
-<<<<<<< HEAD
-    if (input.options().dtype() == torch::kFloat16) {
-        launch_fused_ln((__half*)output.data_ptr(),
-                        (const __half*)input.data_ptr(),
-                        (const __half*)gamma.data_ptr(),
-                        (const __half*)beta.data_ptr(),
-                        epsilon,
-                        rows,
-                        elems_per_row,
-                        InferenceContext::Instance().GetCurrentStream());
-    } else {
-        launch_fused_ln((float*)output.data_ptr(),
-                        (const float*)input.data_ptr(),
-                        (const float*)gamma.data_ptr(),
-                        (const float*)beta.data_ptr(),
-                        epsilon,
-                        rows,
-                        elems_per_row,
-                        InferenceContext::Instance().GetCurrentStream());
-=======
     DISPATCH_LAYER_NORM(kFloat, float);
     DISPATCH_LAYER_NORM(kHalf, __half);
 #ifdef BF16_AVAILABLE
@@ -777,7 +696,6 @@
                         rows,                                             \
                         elems_per_row,                                    \
                         InferenceContext::Instance().GetCurrentStream()); \
->>>>>>> 22f38caa
     }
 
 at::Tensor ds_rms_norm(at::Tensor& input, at::Tensor& gamma, float epsilon)
@@ -877,37 +795,11 @@
     const int elems_per_row = input.size(2);
     auto output = at::empty_like(input);
 
-<<<<<<< HEAD
-    if (input.options().dtype() == torch::kFloat16) {
-        launch_fused_residual_ln((__half*)output.data_ptr(),
-                                 (const __half*)input.data_ptr(),
-                                 (const __half*)residual.data_ptr(),
-                                 (const __half*)bias.data_ptr(),
-                                 (const __half*)gamma.data_ptr(),
-                                 (const __half*)beta.data_ptr(),
-                                 epsilon,
-                                 rows,
-                                 elems_per_row,
-                                 InferenceContext::Instance().GetCurrentStream());
-    } else {
-        launch_fused_residual_ln((float*)output.data_ptr(),
-                                 (const float*)input.data_ptr(),
-                                 (const float*)residual.data_ptr(),
-                                 (const float*)bias.data_ptr(),
-                                 (const float*)gamma.data_ptr(),
-                                 (const float*)beta.data_ptr(),
-                                 epsilon,
-                                 rows,
-                                 elems_per_row,
-                                 InferenceContext::Instance().GetCurrentStream());
-    }
-=======
     DISPATCH_LAYER_NORM_RESIDUAL(kFloat, float);
     DISPATCH_LAYER_NORM_RESIDUAL(kHalf, __half);
 #ifdef BF16_AVAILABLE
     DISPATCH_LAYER_NORM_RESIDUAL(kBFloat16, __nv_bfloat16);
 #endif
->>>>>>> 22f38caa
 
     return output;
 }
@@ -941,39 +833,11 @@
     auto norm_output = at::empty_like(input);
     auto res_output = at::empty_like(input);
 
-<<<<<<< HEAD
-    if (input.options().dtype() == torch::kFloat16) {
-        launch_fused_residual_ln_store_pre_ln_res((__half*)norm_output.data_ptr(),
-                                                  (__half*)res_output.data_ptr(),
-                                                  (const __half*)input.data_ptr(),
-                                                  (const __half*)residual.data_ptr(),
-                                                  (const __half*)bias.data_ptr(),
-                                                  (const __half*)gamma.data_ptr(),
-                                                  (const __half*)beta.data_ptr(),
-                                                  epsilon,
-                                                  rows,
-                                                  elems_per_row,
-                                                  InferenceContext::Instance().GetCurrentStream());
-    } else {
-        launch_fused_residual_ln_store_pre_ln_res((float*)norm_output.data_ptr(),
-                                                  (float*)res_output.data_ptr(),
-                                                  (const float*)input.data_ptr(),
-                                                  (const float*)residual.data_ptr(),
-                                                  (const float*)bias.data_ptr(),
-                                                  (const float*)gamma.data_ptr(),
-                                                  (const float*)beta.data_ptr(),
-                                                  epsilon,
-                                                  rows,
-                                                  elems_per_row,
-                                                  InferenceContext::Instance().GetCurrentStream());
-    }
-=======
     DISPATCH_PRE_LAYER_NORM_RESIDUAL(kFloat, float);
     DISPATCH_PRE_LAYER_NORM_RESIDUAL(kHalf, __half);
 #ifdef BF16_AVAILABLE
     DISPATCH_PRE_LAYER_NORM_RESIDUAL(kBFloat16, __nv_bfloat16);
 #endif
->>>>>>> 22f38caa
 
     return {norm_output, res_output};
 }
@@ -1153,13 +1017,6 @@
                                     at::Tensor& beta,
                                     const float epsilon,
                                     bool add_bias,
-<<<<<<< HEAD
-                                    unsigned num_layers,
-                                    bool external_cache,
-                                    unsigned mp_size,
-                                    unsigned rank,
-=======
->>>>>>> 22f38caa
                                     bool q_int8,
                                     bool transposed_mode)
 {
@@ -1235,43 +1092,6 @@
 }
 
 template <typename T>
-<<<<<<< HEAD
-at::Tensor ds_qkv_gemm_int8(at::Tensor& input,
-                            at::Tensor& weight,
-                            at::Tensor& bias,
-                            at::Tensor& gamma,
-                            at::Tensor& beta,
-                            const float epsilon,
-                            at::Tensor& q_scale,
-                            int groups,
-                            bool add_bias)
-{
-    int bsz = input.size(0) * input.size(1);
-    auto input_cont = input.contiguous();
-    auto options = at::TensorOptions()
-                       .dtype(input_cont.options().dtype())
-                       .layout(at::kStrided)
-                       .device(at::kCUDA)
-                       .requires_grad(false);
-
-    auto output = at::empty({input_cont.size(0), input_cont.size(1), weight.size(1)}, options);
-
-    auto inp_norm = ds_layer_norm(input_cont, gamma, beta, epsilon);
-
-    quantized_gemm<T>(output, inp_norm, weight, q_scale, groups, 0);
-    if (add_bias)
-        launch_bias_add((T*)output.data_ptr(),
-                        (T*)bias.data_ptr(),
-                        weight.size(1),
-                        bsz,
-                        InferenceContext::Instance().GetCurrentStream());
-
-    return output;
-}
-
-template <typename T>
-=======
->>>>>>> 22f38caa
 at::Tensor ds_linear_layer(at::Tensor& input,
                            at::Tensor& weight,
                            at::Tensor& bias,
@@ -1479,34 +1299,6 @@
                       {query.size(0), heads, key_value_length, padded_head_size},
                       query.options())};
 }
-<<<<<<< HEAD
-template <typename T>
-at::Tensor ds_linear_layer_int8(at::Tensor& input,
-                                at::Tensor& weight,
-                                at::Tensor& bias,
-                                at::Tensor& q_scale,
-                                int groups)
-{
-    auto input_cont = input.contiguous();
-    auto options = at::TensorOptions()
-                       .dtype(input_cont.options().dtype())
-                       .layout(at::kStrided)
-                       .device(at::kCUDA)
-                       .requires_grad(false);
-    int bsz = input_cont.size(0) * input_cont.size(1);
-
-    auto output = at::empty({input_cont.size(0), input_cont.size(1), weight.size(1)}, options);
-
-    quantized_gemm<T>(output, input_cont, weight, q_scale, groups, 0);
-    launch_bias_add((T*)output.data_ptr(),
-                    (T*)bias.data_ptr(),
-                    weight.size(1),
-                    bsz,
-                    InferenceContext::Instance().GetCurrentStream());
-    return output;
-}
-=======
->>>>>>> 22f38caa
 
 template <typename T>
 at::Tensor ds_vector_matmul(at::Tensor& input,
@@ -1777,15 +1569,6 @@
     auto intermediate_gemm =
         at::from_blob(intermediate_ptr, {input.size(0), input.size(1), mlp_1_out_neurons}, options);
 
-<<<<<<< HEAD
-    auto residual_add = (preLayerNorm ? at::empty_like(input_cont) : inp_norm);
-    quantized_gemm<T>(output, inp_norm, weight, q_scale, groups, 0);
-    launch_bias_gelu((T*)output.data_ptr(),
-                     (T*)bias.data_ptr(),
-                     weight.size(1),
-                     bsz,
-                     InferenceContext::Instance().GetCurrentStream());
-=======
     auto act_func_type = static_cast<ActivationFuncType>(activation_type);
 
     // RMS Norm, we'll update the residual in-place
@@ -1893,7 +1676,6 @@
 #endif
                        mlp_1_out_neurons);
     }
->>>>>>> 22f38caa
 
     return {output, residual};
 }
@@ -1906,10 +1688,6 @@
                            at::Tensor& weight_out,
                            at::Tensor& weight_out_scale,
                            bool q_int8,
-<<<<<<< HEAD
-                           bool async_op,
-=======
->>>>>>> 22f38caa
                            bool transposed_mode)
 {
     auto options = at::TensorOptions()
@@ -2082,15 +1860,8 @@
                                            offset,
                                            num_heads,
                                            bsz,
-<<<<<<< HEAD
-                                           rotate_half,
-                                           rotate_every_two,
-                                           InferenceContext::Instance().GetCurrentStream(),
-                                           InferenceContext::Instance().GetMaxTokenLenght());
-=======
                                            InferenceContext::Instance().GetCurrentStream(),
                                            InferenceContext::Instance().GetMaxTokenLength());
->>>>>>> 22f38caa
     else
         launch_apply_rotary_pos_emb<__half>((__half*)query_cont.data_ptr(),
                                             (__half*)key_cont.data_ptr(),
@@ -2100,44 +1871,6 @@
                                             offset,
                                             num_heads,
                                             bsz,
-<<<<<<< HEAD
-                                            rotate_half,
-                                            rotate_every_two,
-                                            InferenceContext::Instance().GetCurrentStream(),
-                                            InferenceContext::Instance().GetMaxTokenLenght());
-    return {query_cont, key_cont};
-}
-
-template <typename T>
-at::Tensor fused_gemm_gelu_int8(at::Tensor& input,
-                                at::Tensor& weight,
-                                at::Tensor& bias,
-                                const float epsilon,
-                                at::Tensor& q_scale,
-                                int groups,
-                                bool preLayerNorm)
-{
-    auto input_cont = input.contiguous();
-    auto options = at::TensorOptions()
-                       .dtype(input_cont.options().dtype())
-                       .layout(at::kStrided)
-                       .device(at::kCUDA)
-                       .requires_grad(false);
-
-    auto output = at::empty({input_cont.size(0), input_cont.size(1), weight.size(1)}, options);
-
-    int bsz = input_cont.size(0) * input_cont.size(1);
-
-    quantized_gemm<T>(output, input_cont, weight, q_scale, groups, 0);
-    launch_bias_gelu((T*)output.data_ptr(),
-                     (T*)bias.data_ptr(),
-                     weight.size(1),
-                     bsz,
-                     InferenceContext::Instance().GetCurrentStream());
-
-    return output;
-}
-=======
                                             InferenceContext::Instance().GetCurrentStream(),
                                             InferenceContext::Instance().GetMaxTokenLength());
     return {query_cont, key_cont};
@@ -2152,30 +1885,12 @@
                                       N,                                                \
                                       InferenceContext::Instance().GetCurrentStream()); \
     }
->>>>>>> 22f38caa
 
 at::Tensor moe_res_matmul(at::Tensor& moe_res, at::Tensor& coef, at::Tensor& output)
 {
     int M = moe_res.size(0) * moe_res.size(1);
     int N = moe_res.size(2);
     InferenceContext::Instance().SynchComm();
-<<<<<<< HEAD
-    if (moe_res.scalar_type() == at::kFloat) {
-        launch_moe_res_matmul<float>((float*)moe_res.data_ptr(),
-                                     (float*)coef.data_ptr(),
-                                     (float*)output.data_ptr(),
-                                     M,
-                                     N,
-                                     at::cuda::getCurrentCUDAStream());
-    } else {
-        launch_moe_res_matmul<__half>((__half*)moe_res.data_ptr(),
-                                      (__half*)coef.data_ptr(),
-                                      (__half*)output.data_ptr(),
-                                      M,
-                                      N,
-                                      at::cuda::getCurrentCUDAStream());
-    }
-=======
 
     DISPATCH_MOE_RESIDUAL(kFloat, float)
     DISPATCH_MOE_RESIDUAL(kHalf, __half)
@@ -2183,7 +1898,6 @@
     DISPATCH_MOE_RESIDUAL(kBFloat16, __nv_bfloat16)
 #endif
 
->>>>>>> 22f38caa
     return output;
 }
 
@@ -2213,8 +1927,6 @@
     m.def("reset_cache", &reset_cache, "Reset Cache for generation tasks");
     m.def("release_workspace", &ds_release_workspace, "DeepSpeed Release Workspace");
     m.def("retake_workspace", &ds_retake_workspace, "DeepSpeed Retake Workspace");
-<<<<<<< HEAD
-=======
 
     // The following functions are templated and need to be explicitly instantiated and bound
     // to different python methods
@@ -2267,5 +1979,4 @@
 #ifdef BF16_AVAILABLE
     DEF_OPS(bf16, __nv_bfloat16);
 #endif
->>>>>>> 22f38caa
 }