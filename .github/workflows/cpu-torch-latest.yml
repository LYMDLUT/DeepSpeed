name: cpu-torch-latest

on:
  workflow_dispatch:
  pull_request:
    paths-ignore:
      - 'docs/**'
      - 'blogs/**'
      - 'deepspeed/inference/v2/**'
      - 'tests/unit/inference/v2/**'
  merge_group:
    branches: [ master ]
  schedule:
    - cron: "0 0 * * *"

concurrency:
  group: ${{ github.workflow }}-${{ github.ref }}
  cancel-in-progress: true

jobs:
  unit-tests:
    runs-on: ubuntu-24.04

    steps:
      - uses: actions/checkout@v4

      - id: setup-venv
        uses: ./.github/workflows/setup-venv

      - name: Install system packages
        run: |
          sudo apt-get install -y numactl pdsh

      - name: Install pytorch
        run: |
          pip install torch torchvision --index-url https://download.pytorch.org/whl/cpu
          python -c "import torch; print('torch:', torch.__version__, torch)"
          python -c "import torch; print('CUDA available:', torch.cuda.is_available())"

      - name: Install transformers
        run: |
          git clone https://github.com/huggingface/transformers
          cd transformers
          # if needed switch to the last known good SHA until transformers@master is fixed
          git checkout 981c276
          git rev-parse --short HEAD
          pip install .

      - name: Install deepspeed
        run: |
          pip install .[dev,autotuning]
          ds_report

      - name: Python environment
        run: |
          pip list

      - name: Unit tests
        run: |
          TEST_LOG_FILE="/tmp/test_log_cpu_${GITHUB_RUN_ID}.log"
          unset TORCH_CUDA_ARCH_LIST # only jit compile for current arch
          cd tests
<<<<<<< HEAD
          RUNNING_TEST_LOG_FILE=${TEST_LOG_FILE} DS_UNITTEST_FILE_STORE_DIR=/dev/shm HF_HOME=/tmp/hf_home/ pytest $PYTEST_OPTS -n 4 unit/ --torch_ver="2.5"
          HF_HOME=/tmp/hf_home/ pytest $PYTEST_OPTS -m 'sequential' unit/ --torch_ver="2.5"
=======
          HF_HOME=/tmp/hf_home/ pytest $PYTEST_OPTS -n 4 unit/ --torch_ver="2.6"
          HF_HOME=/tmp/hf_home/ pytest $PYTEST_OPTS -m 'sequential' unit/ --torch_ver="2.6"
>>>>>>> 8ec1af5f
<|MERGE_RESOLUTION|>--- conflicted
+++ resolved
@@ -60,10 +60,5 @@
           TEST_LOG_FILE="/tmp/test_log_cpu_${GITHUB_RUN_ID}.log"
           unset TORCH_CUDA_ARCH_LIST # only jit compile for current arch
           cd tests
-<<<<<<< HEAD
-          RUNNING_TEST_LOG_FILE=${TEST_LOG_FILE} DS_UNITTEST_FILE_STORE_DIR=/dev/shm HF_HOME=/tmp/hf_home/ pytest $PYTEST_OPTS -n 4 unit/ --torch_ver="2.5"
-          HF_HOME=/tmp/hf_home/ pytest $PYTEST_OPTS -m 'sequential' unit/ --torch_ver="2.5"
-=======
-          HF_HOME=/tmp/hf_home/ pytest $PYTEST_OPTS -n 4 unit/ --torch_ver="2.6"
+          RUNNING_TEST_LOG_FILE=${TEST_LOG_FILE} DS_UNITTEST_FILE_STORE_DIR=/dev/shm HF_HOME=/tmp/hf_home/ pytest $PYTEST_OPTS -n 4 unit/ --torch_ver="2.6"
           HF_HOME=/tmp/hf_home/ pytest $PYTEST_OPTS -m 'sequential' unit/ --torch_ver="2.6"
->>>>>>> 8ec1af5f
