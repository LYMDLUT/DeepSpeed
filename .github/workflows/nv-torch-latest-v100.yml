name: nv-torch-latest-v100

on:
  workflow_dispatch:
  pull_request:
    paths-ignore:
      - 'docs/**'
      - 'blogs/**'
      - 'deepspeed/inference/v2/**'
      - 'tests/unit/inference/v2/**'
  merge_group:
    branches: [ master ]
  schedule:
    - cron: "0 0 * * *"

concurrency:
  group: ${{ github.workflow }}-${{ github.ref }}
  cancel-in-progress: true

jobs:
  unit-tests:
    runs-on: [self-hosted, nvidia, cu121, v100]

    steps:
      - uses: actions/checkout@v4

      - id: setup-venv
        uses: ./.github/workflows/setup-venv

      - name: Install pytorch
        run: |
          pip install -U --cache-dir $TORCH_CACHE torch torchvision --index-url https://download.pytorch.org/whl/cu121
          python -c "import torch; print('torch:', torch.__version__, torch)"
          python -c "import torch; print('CUDA available:', torch.cuda.is_available())"

      - name: Install transformers
        run: |
          git clone https://github.com/huggingface/transformers
          cd transformers
          # if needed switch to the last known good SHA until transformers@master is fixed
          # git checkout 1cc453d33
          git rev-parse --short HEAD
          pip install .

      - name: Install deepspeed
        run: |
          pip install .[dev,1bit,autotuning]
          ds_report
          pip install pynvml psutil

      - name: Python environment
        run: |
          pip list

      - name: Unit tests
        run: |
          unset TORCH_CUDA_ARCH_LIST # only jit compile for current arch
          cd tests
<<<<<<< HEAD
          pytest $PYTEST_OPTS --forked -n 4 -s unit/ --torch_ver="2.4" --cuda_ver="11.8" 2>/dev/null | grep MEM_DEBUG
          pytest $PYTEST_OPTS --forked -m -s 'sequential' unit/ --torch_ver="2.4" --cuda_ver="11.8" 2>/dev/null | grep MEM_DEBUG
=======
          pytest $PYTEST_OPTS --forked -n 4 unit/ --torch_ver="2.4" --cuda_ver="12.1"
          pytest $PYTEST_OPTS --forked -m 'sequential' unit/ --torch_ver="2.4" --cuda_ver="12.1"
>>>>>>> 5c4b97f1
<|MERGE_RESOLUTION|>--- conflicted
+++ resolved
@@ -56,10 +56,5 @@
         run: |
           unset TORCH_CUDA_ARCH_LIST # only jit compile for current arch
           cd tests
-<<<<<<< HEAD
           pytest $PYTEST_OPTS --forked -n 4 -s unit/ --torch_ver="2.4" --cuda_ver="11.8" 2>/dev/null | grep MEM_DEBUG
-          pytest $PYTEST_OPTS --forked -m -s 'sequential' unit/ --torch_ver="2.4" --cuda_ver="11.8" 2>/dev/null | grep MEM_DEBUG
-=======
-          pytest $PYTEST_OPTS --forked -n 4 unit/ --torch_ver="2.4" --cuda_ver="12.1"
-          pytest $PYTEST_OPTS --forked -m 'sequential' unit/ --torch_ver="2.4" --cuda_ver="12.1"
->>>>>>> 5c4b97f1
+          pytest $PYTEST_OPTS --forked -m -s 'sequential' unit/ --torch_ver="2.4" --cuda_ver="11.8" 2>/dev/null | grep MEM_DEBUG