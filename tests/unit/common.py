--- conflicted
+++ resolved
@@ -264,16 +264,6 @@
                 print("Ignoring reuse_dist_env for hpu")
                 self.reuse_dist_env = False
 
-<<<<<<< HEAD
-        # global warn_reuse_dist_env
-        # if self.reuse_dist_env and not warn_reuse_dist_env:
-        #     # Currently we see memory leak for tests that reuse distributed environment
-        #     print("Ignoring reuse_dist_env and forcibly setting it to False")
-        #     warn_reuse_dist_env = True
-        # self.reuse_dist_env = False
-
-=======
->>>>>>> 95ea95fc
         if self.reuse_dist_env:
             if num_procs not in self._pool_cache:
                 self._pool_cache[num_procs] = mp.Pool(processes=num_procs)
