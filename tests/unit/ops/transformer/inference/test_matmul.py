# Copyright (c) Microsoft Corporation.
# SPDX-License-Identifier: Apache-2.0

# DeepSpeed Team

import pytest
import torch
import deepspeed
from deepspeed.ops.op_builder import InferenceBuilder

if not deepspeed.ops.__compatible_ops__[InferenceBuilder.NAME]:
    pytest.skip("Inference ops are not available on this system", allow_module_level=True)

<<<<<<< HEAD
=======
inference_module = None

>>>>>>> 2f32966b

def allclose(x, y):
    assert x.dtype == y.dtype
    rtol, atol = {torch.float32: (5e-4, 5e-5), torch.float16: (5e-2, 2e-3)}[x.dtype]
    return torch.allclose(x, y, rtol=rtol, atol=atol)


def run_matmul_ref(a, b):
    return torch.matmul(a, b)


def run_matmul_ds(a, b, use_triton_ops=False):
    if use_triton_ops:
        from deepspeed.ops.transformer.inference.triton import matmul_4d as matmul
        return matmul(a, b)

    assert use_triton_ops, "Only triton softmax is supported for now"


@pytest.mark.inference_ops
@pytest.mark.parametrize("B", [1, 2])
@pytest.mark.parametrize("H", [1, 2, 16])
@pytest.mark.parametrize("M", [1, 7, 8, 128])
@pytest.mark.parametrize("K", [2, 5, 16, 128])
@pytest.mark.parametrize("N", [1, 2, 8, 512])
@pytest.mark.parametrize("dtype", [torch.float16])
@pytest.mark.parametrize("use_triton_ops", [True])
def test_matmul_4d(B, H, M, K, N, dtype, use_triton_ops):
    if not deepspeed.get_accelerator().is_triton_supported():
        pytest.skip("triton is not supported on this system")

    # skip autotune in testing
    from deepspeed.ops.transformer.inference.triton.matmul_ext import fp16_matmul
    fp16_matmul.skip_autotune()

    a_ds = torch.randn((B, H, M, K), dtype=dtype, device='cuda')
    b_ds = torch.randn((B, H, K, N), dtype=dtype, device='cuda')
    a_ref = a_ds.clone().detach()
    b_ref = b_ds.clone().detach()

    ds_out = run_matmul_ds(a_ds, b_ds, use_triton_ops)
    ref_out = run_matmul_ref(a_ref, b_ref)
    assert (allclose(ds_out, ref_out))<|MERGE_RESOLUTION|>--- conflicted
+++ resolved
@@ -11,11 +11,8 @@
 if not deepspeed.ops.__compatible_ops__[InferenceBuilder.NAME]:
     pytest.skip("Inference ops are not available on this system", allow_module_level=True)
 
-<<<<<<< HEAD
-=======
+
 inference_module = None
-
->>>>>>> 2f32966b
 
 def allclose(x, y):
     assert x.dtype == y.dtype
