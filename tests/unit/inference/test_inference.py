# Copyright (c) Microsoft Corporation.
# SPDX-License-Identifier: Apache-2.0

# DeepSpeed Team

import os
import time
import torch
import pytest
import itertools
import deepspeed
from deepspeed.git_version_info import torch_info
from unit.common import DistributedTest
from packaging import version as pkg_version
from deepspeed.ops.op_builder import OpBuilder
from transformers import pipeline, AutoTokenizer
from transformers.models.t5.modeling_t5 import T5Block
from transformers.models.roberta.modeling_roberta import RobertaLayer
from huggingface_hub import HfApi
from deepspeed.model_implementations import DeepSpeedTransformerInference
from torch import nn
from deepspeed.accelerator import get_accelerator
from deepspeed.ops.op_builder import InferenceBuilder

if not deepspeed.ops.__compatible_ops__[InferenceBuilder.NAME]:
    pytest.skip("This op had not been implemented on this system.", allow_module_level=True)

rocm_version = OpBuilder.installed_rocm_version()
if rocm_version != (0, 0):
    pytest.skip("skip inference tests on rocm for now", allow_module_level=True)

_bert_models = [
    "bert-base-cased",
    "bert-base-uncased",
    "bert-large-cased",
    "bert-large-uncased",
    "bert-base-multilingual-cased",
    "bert-base-multilingual-uncased",
    "deepset/minilm-uncased-squad2",
    "cross-encoder/ms-marco-MiniLM-L-12-v2",
    "dslim/bert-base-NER",
    "bert-large-uncased-whole-word-masking-finetuned-squad",
    "distilbert-base-cased-distilled-squad",
]
_roberta_models = [
    "roberta-large",
    "roberta-base",
    "deepset/roberta-base-squad2",
    "j-hartmann/emotion-english-distilroberta-base",
    "Jean-Baptiste/roberta-large-ner-english",
]
_gpt_models = [
    "gpt2",
    "distilgpt2",
    "Norod78/hebrew-bad_wiki-gpt_neo-tiny",
    "EleutherAI/gpt-j-6b",
    "EleutherAI/pythia-70m-deduped",
    "bigscience/bloom-560m",
]
_opt_models = [
    "facebook/opt-125m",  # 125m, 1.7B, ..., 175B variants have the same model architecture.
    "facebook/opt-350m",  # 350m applies layer norm after attention layer which is different than other variants.
]
_test_models = set(_bert_models + _roberta_models + _gpt_models + _opt_models)
_test_tasks = [
    "fill-mask", "question-answering", "text-classification", "token-classification", "text-generation",
    "text2text-generation", "summarization", "translation"
]

# Get a list of all models and mapping from task to supported models
_hf_models = HfApi().list_models()
_hf_model_names = [m.modelId for m in _hf_models]
_hf_task_to_models = {task: [m.modelId for m in _hf_models if m.pipeline_tag == task] for task in _test_tasks}

# Get all combinations of task:model to test
_model_w_tasks = [(m, t) for m, t in itertools.product(*[_test_models, _test_tasks]) if m in _hf_task_to_models[t]]

# Assign to pytest variables for testing
pytest.model_w_tasks = _model_w_tasks
pytest.mt_names = [f"{m}-{t}" for m, t in pytest.model_w_tasks]


@pytest.fixture(scope="module", autouse=True)
def verify_models():
    # Verify all test models are registered in HF
    _test_models_not_found = [m for m in _test_models if m not in _hf_model_names]
    if _test_models_not_found:
        pytest.fail(f"Model(s) not found in HuggingFace: {_test_models_not_found}")

    # Verify all models are assigned to at least one task
    _models_to_be_tested = set(m for m, t in _model_w_tasks)
    _missing_task_models = _models_to_be_tested.difference(_test_models)
    if _missing_task_models:
        pytest.fail(f"Model(s) do not have an assigned task: {_missing_task_models}")


""" Fixtures for inference config """


@pytest.fixture(params=pytest.model_w_tasks, ids=pytest.mt_names)
def model_w_task(request):
    return request.param


@pytest.fixture(params=[torch.float, torch.half], ids=["fp32", "fp16"])
def dtype(request):
    return request.param


@pytest.fixture(params=[True, False], ids=["CG", "noCG"])
def enable_cuda_graph(request):
    return request.param


@pytest.fixture(params=[True, False], ids=["Triton", "noTriton"])
def enable_triton(request):
    return request.param


""" Fixtures for running query """


@pytest.fixture
def query(model_w_task):
    model, task = model_w_task
    angle_bracket_mask_models = ["roberta", "camembert", "esm", "ibert", "luke", "mpnet", "yoso", "mpnet"]

    if task == "fill-mask":
        if any(map(lambda x: x in model, angle_bracket_mask_models)):
            return "Hello I'm a <mask> model."
        else:
            return "Hell I'm a [MASK] model."
    elif task == "question-answering":
        return {
            "question": "What's my name?",
            "context": "My name is Clara and I live in Berkeley",
        }
    elif task == "text-classification":
        return "DeepSpeed is the greatest"
    elif task == "token-classification":
        return "My name is jean-baptiste and I live in montreal."
    elif task == "text-generation":
        return "DeepSpeed is the greatest"
    elif task == "text2text-generation":
        return "Is this review positive or negative? Review: this is the best cast iron skillet you will ever buy"
    elif task == "translation" or task == "summarization":
        return "Hello, my dog is cute"
    else:
        NotImplementedError(f'query for task "{task}" is not implemented')


@pytest.fixture
def inf_kwargs(model_w_task):
    model, task = model_w_task
    if task == "text-generation":
        if model == "EleutherAI/gpt-j-6b":
            # This model on V100 is hitting memory problems that limit the number of output tokens
            return {"do_sample": False, "temperature": 1.0, "max_length": 12}
        return {"do_sample": False, "temperature": 1.0, "max_length": 20}
    else:
        return {}


""" Assertion fixture for verifying model outputs """


def fill_mask_assert(x, y):
    return set(res["token_str"] for res in x) == set(res["token_str"] for res in y)


def question_answering_assert(x, y):
    return x["answer"] == y["answer"]


def text_classification_assert(x, y):
    return set(res["label"] for res in x) == set(res["label"] for res in y)


def token_classification_assert(x, y):
    return set(ent["word"] for ent in x) == set(ent["word"] for ent in y)


def text_generation_assert(x, y):
    return set(res["generated_text"] for res in x) == set(res["generated_text"] for res in y)


def text2text_generation_assert(x, y):
    return set(res["generated_text"] for res in x) == set(res["generated_text"] for res in y)


def translation_assert(x, y):
    return set(res["translation_text"] for res in x) == set(res["translation_text"] for res in y)


def summarization_assert(x, y):
    return set(res["summary_text"] for res in x) == set(res["summary_text"] for res in y)


@pytest.fixture
def assert_fn(model_w_task):
    model, task = model_w_task
    assert_fn_dict = {
        "fill-mask": fill_mask_assert,
        "question-answering": question_answering_assert,
        "text-classification": text_classification_assert,
        "token-classification": token_classification_assert,
        "text-generation": text_generation_assert,
        "text2text-generation": text2text_generation_assert,
        "translation": translation_assert,
        "summarization": summarization_assert
    }
    assert_fn = assert_fn_dict.get(task, None)
    if assert_fn is None:
        NotImplementedError(f'assert_fn for task "{task}" is not implemented')
    return assert_fn


# Used to verify DeepSpeed kernel injection worked with a model
def check_injection(model):

    def verify_injection(module):
        for child in module.children():
            if isinstance(child, nn.ModuleList):
                assert isinstance(child[0], DeepSpeedTransformerInference),\
                    "DeepSpeed-Inference Transformer kernels has not been injected in the model"
                break
            else:
                verify_injection(child)

    verify_injection(model)


# Verify that test is valid
def validate_test(model_w_task, dtype, enable_cuda_graph, enable_triton):
    model, task = model_w_task
    msg = ""
    if enable_cuda_graph and (torch_info["cuda_version"] == "0.0"):
        msg = "CUDA not detected, cannot use CUDA Graph"
    elif enable_cuda_graph and pkg_version.parse(torch.__version__) < pkg_version.parse("1.10"):
        msg = "CUDA Graph is only available in torch versions >= 1.10"
    elif "gpt-j-6b" in model:
        if dtype != torch.half:
            msg = f"Not enough GPU memory to run {model} with dtype {dtype}"
        elif enable_cuda_graph:
            msg = f"Not enough GPU memory to run {model} with CUDA Graph enabled"
    elif "gpt-neox-20b" in model:  # TODO: remove this when neox issues resolved
        msg = "Skipping gpt-neox-20b for now"
    elif ("gpt-neox-20b" in model) and (dtype != torch.half):
        msg = f"Not enough GPU memory to run {model} with dtype {dtype}"
    elif ("bloom" in model) and (dtype != torch.half):
        msg = f"Bloom models only support half precision, cannot use dtype {dtype}"
    elif ("bert" not in model.lower()) and enable_cuda_graph:
        msg = "Non bert/roberta models do no support CUDA Graph"
    elif enable_triton and not (dtype in [torch.half]):
        msg = "Triton is for fp16"
    elif enable_triton and not deepspeed.HAS_TRITON:
        msg = "triton needs to be installed for the test"
    elif ("bert" not in model.lower()) and enable_triton:
        msg = "Triton kernels do not support Non bert/roberta models yet"
    return msg


@pytest.mark.inference
class TestModelTask(DistributedTest):
    world_size = 1

    def test(
        self,
        model_w_task,
        dtype,
        enable_cuda_graph,
        enable_triton,
        query,
        inf_kwargs,
        assert_fn,
        perf_meas=True,
    ):
        invalid_test_msg = validate_test(model_w_task, dtype, enable_cuda_graph, enable_triton)
        if invalid_test_msg:
            pytest.skip(invalid_test_msg)

        model, task = model_w_task
        local_rank = int(os.getenv("LOCAL_RANK", "0"))

        # Load the model on CPU first to avoid OOM for large models @fp32
        pipe = pipeline(task, model=model, device=torch.device("cpu"), framework="pt")
        if dtype == torch.half:
            pipe.model.half()

        # Switch device to GPU after converting to half
        device = torch.device(get_accelerator().device_name(local_rank))
        pipe.device = device
        pipe.model.to(device)

        # Warm-up queries for perf measurement
        #for i in range(10):
        #    _ = pipe(query, **inf_kwargs)
        get_accelerator().synchronize()
        start = time.time()
        bs_output = pipe(query, **inf_kwargs)
        get_accelerator().synchronize()
        bs_time = time.time() - start

        args = {
            'mp_size': 1,
            'dtype': dtype,
            'replace_with_kernel_inject': True,
            'enable_cuda_graph': enable_cuda_graph,
            'use_triton': enable_triton,
            'triton_autotune': False,
        }
        if pipe.tokenizer.model_max_length < deepspeed.ops.transformer.inference.config.DeepSpeedInferenceConfig(
        ).max_out_tokens:
            args.update({'max_out_tokens': pipe.tokenizer.model_max_length})
        pipe.model = deepspeed.init_inference(pipe.model, **args)
        check_injection(pipe.model)
        # Warm-up queries for perf measurement
        #for i in range(10):
        #    _ = pipe(query, **inf_kwargs)
        get_accelerator().synchronize()
        start = time.time()
        ds_output = pipe(query, **inf_kwargs)
        get_accelerator().synchronize()
        ds_time = time.time() - start

<<<<<<< HEAD
        # bigscience/bloom* models are not matching
=======
        if perf_meas:
            print(
                f"model={model}, task={task}, dtype={dtype}, cuda_graph={enable_cuda_graph}, triton={enable_triton}, bs_time={bs_time}, ds_time={ds_time}"
            )

        # facebook/opt* and some bigscient/bloom* models are not matching
>>>>>>> 194b0043
        # baseline exactly, adding an exception to them for now
        #if "bloom" in model:
        #    bs_output = pipe(query, **inf_kwargs)

        # These performance tests are only measuring the time for a single
        # inference request, we just want to check that performance isn't terrible
        #assert ds_time <= (bs_time * 1.1)

        assert assert_fn(bs_output, ds_output)


@pytest.mark.seq_inference
@pytest.mark.parametrize("model_w_task", [("EleutherAI/gpt-neo-1.3B", "text-generation"),
                                          ("EleutherAI/gpt-neox-20b", "text-generation"),
                                          ("bigscience/bloom-3b", "text-generation"),
                                          ("EleutherAI/gpt-j-6b", "text-generation")],
                         ids=["gpt-neo", "gpt-neox", "bloom", "gpt-j"])
class TestMPSize(DistributedTest):
    world_size = 2

    def test(
        self,
        model_w_task,
        dtype,
        query,
        inf_kwargs,
        assert_fn,
    ):
        invalid_test_msg = validate_test(model_w_task, dtype, enable_cuda_graph=False, enable_triton=False)
        if invalid_test_msg:
            pytest.skip(invalid_test_msg)

        model, task = model_w_task
        local_rank = int(os.getenv("LOCAL_RANK", "0"))

        # We have to load these large models on CPU with pipeline because not
        # enough GPU memory
        pipe = pipeline(task, model=model, device=torch.device("cpu"), framework="pt")
        bs_output = pipe(query, **inf_kwargs)

        pipe.model = deepspeed.init_inference(pipe.model,
                                              mp_size=self.world_size,
                                              dtype=dtype,
                                              replace_with_kernel_inject=True)
        check_injection(pipe.model)
        # Switch device to GPU so that input tensors are not on CPU
        pipe.device = torch.device(get_accelerator().device_name(local_rank))
        ds_output = pipe(query, **inf_kwargs)

        print(local_rank, "baseline", bs_output)
        print(local_rank, "deepspeed", ds_output)
        assert assert_fn(bs_output, ds_output)


@pytest.mark.inference
@pytest.mark.parametrize("model_w_task", [("gpt2", "text-generation")], ids=["gpt2"])
class TestLowCpuMemUsage(DistributedTest):
    world_size = 1

    def test(
        self,
        model_w_task,
        query,
        inf_kwargs,
        assert_fn,
    ):
        model, task = model_w_task
        dtype = torch.float16
        local_rank = int(os.getenv("LOCAL_RANK", "0"))

        pipe = pipeline(task, model=model, model_kwargs={"low_cpu_mem_usage": True}, device=local_rank, framework="pt")
        bs_output = pipe(query, **inf_kwargs)
        pipe.model = deepspeed.init_inference(pipe.model,
                                              mp_size=self.world_size,
                                              dtype=dtype,
                                              replace_method="auto",
                                              replace_with_kernel_inject=True)

        ds_output = pipe(query, **inf_kwargs)

        assert assert_fn(bs_output, ds_output)


@pytest.mark.seq_inference
@pytest.mark.parametrize("model_w_task", [("tiiuae/falcon-7b", "text-generation")], ids=["falcon"])
class TestAutoTP(DistributedTest):
    world_size = 1

    def test(
        self,
        model_w_task,
        query,
        inf_kwargs,
        assert_fn,
    ):
        # TODO: enable this test for H100 tests
        pytest.skip("Not enough GPU memory for this on V100 runners")
        model, task = model_w_task
        dtype = torch.bfloat16
        local_rank = int(os.getenv("LOCAL_RANK", "0"))

        # We have to load these large models on CPU with pipeline because not
        # enough GPU memory
        tokenizer = AutoTokenizer.from_pretrained(model, use_fast=True)
        pipe = pipeline(task,
                        model=model,
                        tokenizer=tokenizer,
                        torch_dtype=dtype,
                        trust_remote_code=True,
                        device=torch.device("cpu"),
                        framework="pt")
        #bs_output = pipe(query, **inf_kwargs)

        pipe.model = deepspeed.init_inference(pipe.model, mp_size=self.world_size, replace_with_kernel_inject=False)
        # Switch device to GPU so that input tensors are not on CPU
        pipe.device = torch.device(get_accelerator().device_name(local_rank))
        ds_output = pipe(query, **inf_kwargs)

        #print(local_rank, "baseline", bs_output)
        print(local_rank, "deepspeed", ds_output)
        #assert assert_fn(bs_output, ds_output)


@pytest.mark.seq_inference
@pytest.mark.parametrize(
    "model_w_task, injection_policy",
    [
        (("google/t5-v1_1-small", "text2text-generation"), {
            T5Block: ('SelfAttention.o', 'EncDecAttention.o', 'DenseReluDense.wo')
        }),
        (("roberta-large", "fill-mask"), {
            RobertaLayer: ('output.dense')
        }),
    ],
    ids=["t5", "roberta"],
)
@pytest.mark.parametrize("dtype", [torch.float], ids=["fp32"])
class TestInjectionPolicy(DistributedTest):
    world_size = [1, 2]

    def test(
        self,
        model_w_task,
        injection_policy,
        query,
        inf_kwargs,
        assert_fn,
        dtype,
    ):
        invalid_test_msg = validate_test(model_w_task, dtype, enable_cuda_graph=False, enable_triton=False)
        if invalid_test_msg:
            pytest.skip(invalid_test_msg)

        model, task = model_w_task
        local_rank = int(os.getenv("LOCAL_RANK", "0"))
        world_size = int(os.getenv("WORLD_SIZE", "2"))

        # We have to load these large models on CPU with pipeline because not
        # enough GPU memory
        pipe = pipeline(task, model=model, device=torch.device("cpu"), framework="pt")
        bs_output = pipe(query, **inf_kwargs)

        pipe.model = deepspeed.init_inference(pipe.model,
                                              mp_size=world_size,
                                              dtype=dtype,
                                              injection_policy=injection_policy)
        # Switch device to GPU so that input tensors are not on CPU
        pipe.device = torch.device(get_accelerator().device_name(local_rank))
        ds_output = pipe(query, **inf_kwargs)

        print(local_rank, "baseline", bs_output)
        print(local_rank, "deepspeed", ds_output)
        assert assert_fn(bs_output, ds_output)


@pytest.mark.seq_inference
@pytest.mark.parametrize(
    "model_w_task",
    [("Helsinki-NLP/opus-mt-en-de", "translation"), ("Salesforce/codegen-350M-mono", "text-generation")],
    ids=["marian", "codegen"],  #codegen has fusedqkv weight.
)
@pytest.mark.parametrize("dtype", [torch.float16], ids=["fp16"])
class TestAutoTensorParallelism(DistributedTest):
    world_size = [2]

    def test(
        self,
        model_w_task,
        query,
        inf_kwargs,
        assert_fn,
        dtype,
    ):
        invalid_test_msg = validate_test(model_w_task, dtype, enable_cuda_graph=False, enable_triton=False)
        if invalid_test_msg:
            pytest.skip(invalid_test_msg)

        model, task = model_w_task
        local_rank = int(os.getenv("LOCAL_RANK", "0"))
        world_size = int(os.getenv("WORLD_SIZE", "2"))

        # We have to load these large models on CPU with pipeline because not
        # enough GPU memory
        pipe = pipeline(task, model=model, device=torch.device("cpu"), framework="pt")
        bs_output = pipe(query, **inf_kwargs)

        pipe.model = deepspeed.init_inference(pipe.model, mp_size=world_size, dtype=dtype)
        # Switch device to GPU so that input tensors are not on CPU
        pipe.device = torch.device(get_accelerator().device_name(local_rank))
        ds_output = pipe(query, **inf_kwargs)

        print(local_rank, "baseline", bs_output)
        print(local_rank, "deepspeed", ds_output)
        assert assert_fn(bs_output, ds_output)


@pytest.mark.nightly
@pytest.mark.parametrize(
    "model_family, model_name",
    (
        ["gpt2", "EleutherAI/gpt-neo-2.7B"],
        #["gpt2", "EleutherAI/gpt-j-6b"], # Causing OOM for this test
        ["gpt2", "gpt2-xl"],
    ),
)
@pytest.mark.parametrize("task", ["lambada_standard"])
class TestLMCorrectness(DistributedTest):
    world_size = 1
    exec_timeout = 1200  # Give these tests longer to complete

    def test(self, model_family, model_name, task):
        # imports here to avoid import errors when pytest collects tests
        import lm_eval
        import lm_eval.models
        import lm_eval.tasks
        import lm_eval.evaluator

        # The bootstrap_stderr function in lm_eval.metrics uses a
        # multiprocessing Pool to increase performance. Since we use a Pool for
        # our distributed tests and cannot nest Pools, we must redefine and
        # patch this function with a version that does not use Pool.
        def no_pool_bootstrap_stderr(f, xs, iters):
            from lm_eval.metrics import _bootstrap_internal
            from lm_eval.metrics import sample_stddev
            res = []
            chunk_size = min(1000, iters)
            for i in range(iters // chunk_size):
                res.extend(_bootstrap_internal(f, chunk_size)((i, xs)))
            return sample_stddev(res)

        lm_eval.metrics.bootstrap_stderr = no_pool_bootstrap_stderr

        local_rank = os.getenv("LOCAL_RANK", "0")
        device = torch.device(get_accelerator().device_name(local_rank))
        dtype = torch.float
        task_dict = lm_eval.tasks.get_task_dict([task])

        if 'gpt-j-6b' in model_name:
            dtype = torch.half
            lm = lm_eval.models.get_model(model_family).create_from_arg_string(f"pretrained={model_name}",
                                                                               {"device": "cpu"})
            setattr(lm, model_family, getattr(lm, model_family).half().to(device))
            lm._device = device
        else:
            lm = lm_eval.models.get_model(model_family).create_from_arg_string(
                f"pretrained={model_name}", {"device": get_accelerator().device_name()})

        get_accelerator().synchronize()
        start = time.time()
        bs_output = lm_eval.evaluator.evaluate(lm=lm, task_dict=task_dict)
        get_accelerator().synchronize()
        bs_time = time.time() - start

        getattr(lm, model_family).to("cpu")
        ds_model = deepspeed.init_inference(
            getattr(lm, model_family),
            mp_size=1,
            dtype=dtype,
            replace_with_kernel_inject=True,
            enable_cuda_graph=False,
        )
        check_injection(ds_model)
        setattr(lm, model_family, ds_model)
        get_accelerator().synchronize()
        start = time.time()
        ds_output = lm_eval.evaluator.evaluate(lm=lm, task_dict=task_dict)
        get_accelerator().synchronize()
        ds_time = time.time() - start

        ppl_diff = abs(bs_output["results"][task]["ppl"] - ds_output["results"][task]["ppl"])
        #assert ds_time <= bs_time
        assert ppl_diff < 0.01<|MERGE_RESOLUTION|>--- conflicted
+++ resolved
@@ -323,16 +323,12 @@
         get_accelerator().synchronize()
         ds_time = time.time() - start
 
-<<<<<<< HEAD
-        # bigscience/bloom* models are not matching
-=======
         if perf_meas:
             print(
                 f"model={model}, task={task}, dtype={dtype}, cuda_graph={enable_cuda_graph}, triton={enable_triton}, bs_time={bs_time}, ds_time={ds_time}"
             )
 
         # facebook/opt* and some bigscient/bloom* models are not matching
->>>>>>> 194b0043
         # baseline exactly, adding an exception to them for now
         #if "bloom" in model:
         #    bs_output = pipe(query, **inf_kwargs)
