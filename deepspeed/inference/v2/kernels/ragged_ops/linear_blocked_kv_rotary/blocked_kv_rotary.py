# Copyright (c) Microsoft Corporation.
# SPDX-License-Identifier: Apache-2.0

# DeepSpeed Team

import torch

from ....inference_utils import DtypeEnum
from deepspeed.ops.op_builder import RaggedOpsBuilder
from ....ragged import RaggedBatchWrapper
from ... import DSKernelBase


class BlockedRotaryEmbeddings(DSKernelBase):
    """
    CUDA Kernel implementation that will perform rotary position embeddings on the queries and keys
    before copying into a blocked KV cache.
    """

    supported_dtypes = [DtypeEnum.fp16, DtypeEnum.bf16]
    supported_head_sizes = [64, 80, 96, 128]
<<<<<<< HEAD
    supported_q_ratios = [1, 2, 4, 5, 8, 16, 29, 35, 36, 71]
=======
    supported_q_ratios = [1, 2, 4, 5, 6, 7, 8, 16, 29, 35, 36, 71]
>>>>>>> b3e95946

    def __init__(self, head_size: int, n_q_heads: int, n_kv_heads: int, dtype: torch.dtype, rotary_dim: int,
                 theta_base: float) -> None:
        """
        Args:
            head_size: The size of the attention head.
            q_ratio: Ratio of q heads to kv heads (for GQA)
            dtype: Data type for the input/output. Supported values are torch.float16 and torch.bfloat16.
        """

        q_ratio = n_q_heads // n_kv_heads

        if head_size not in BlockedRotaryEmbeddings.supported_head_sizes:
            raise ValueError("Unsupported head size: {}, supported_head_sizes are {}".format(
                head_size, BlockedRotaryEmbeddings.supported_head_sizes))

        if q_ratio not in BlockedRotaryEmbeddings.supported_q_ratios:
            raise ValueError("Unsupported q_ratio: {}, supported_q_ratios are {}".format(
                q_ratio, BlockedRotaryEmbeddings.supported_q_ratios))

        if not isinstance(dtype, DtypeEnum):
            dtype = DtypeEnum(dtype)

        if dtype not in BlockedRotaryEmbeddings.supported_dtypes:
            raise ValueError("Unsupported data type: {}, supported_dtypes are {}".format(
                dtype, BlockedRotaryEmbeddings.supported_dtypes))

        inf_module = RaggedOpsBuilder().load()
        self.kernel = inf_module.kv_rotary_embeddings
        self.head_size = head_size
        self.n_q_heads = n_q_heads
        self.n_kv_heads = n_kv_heads
        self.rotary_dim = rotary_dim
        self.theta_base = theta_base

    def __call__(self, kv_cache: torch.Tensor, qkv: torch.Tensor, ragged_batch: RaggedBatchWrapper) -> None:
        """
        Perform rotary embeddings on the queries and keys before copying into a blocked KV cache.

        Args:
            kv_cache (torch.Tensor): Pre-allocated KV cache of [num_blocks, block_size, 2, n_kv_heads, head_size]
            qkv: Input tensor of shape [num_tokens, head_size * (n_q_heads + 2 * n_kv_heads)]
            ragged_batch: Wrapper for the ragged batch.
        """

        q = qkv[:, :self.head_size * self.n_q_heads]
        k = qkv[:, self.head_size * self.n_q_heads:self.head_size * (self.n_q_heads + self.n_kv_heads)]
        v = qkv[:, self.head_size * (self.n_q_heads + self.n_kv_heads):]

        self.kernel(kv_cache, q, k, v, self.rotary_dim, self.theta_base, ragged_batch.batch_metadata_buffer(),
                    ragged_batch.inflight_seq_descriptors(), ragged_batch.tokens_to_seq(), ragged_batch.kv_ptrs())<|MERGE_RESOLUTION|>--- conflicted
+++ resolved
@@ -19,11 +19,7 @@
 
     supported_dtypes = [DtypeEnum.fp16, DtypeEnum.bf16]
     supported_head_sizes = [64, 80, 96, 128]
-<<<<<<< HEAD
-    supported_q_ratios = [1, 2, 4, 5, 8, 16, 29, 35, 36, 71]
-=======
     supported_q_ratios = [1, 2, 4, 5, 6, 7, 8, 16, 29, 35, 36, 71]
->>>>>>> b3e95946
 
     def __init__(self, head_size: int, n_q_heads: int, n_kv_heads: int, dtype: torch.dtype, rotary_dim: int,
                  theta_base: float) -> None:
