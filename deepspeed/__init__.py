# Copyright (c) Microsoft Corporation.
# SPDX-License-Identifier: Apache-2.0

# DeepSpeed Team

import sys
import types
import json
from typing import Optional, Union
import torch
from torch.optim import Optimizer
from torch.optim.lr_scheduler import _LRScheduler
from packaging import version as pkg_version

from . import ops
from . import module_inject

from .accelerator import get_accelerator
from .runtime.engine import DeepSpeedEngine, DeepSpeedOptimizerCallable, DeepSpeedSchedulerCallable
from .runtime.engine import ADAM_OPTIMIZER, LAMB_OPTIMIZER
from .runtime.hybrid_engine import DeepSpeedHybridEngine
from .runtime.pipe.engine import PipelineEngine
from .inference.engine import InferenceEngine
from .inference.config import DeepSpeedInferenceConfig
from .runtime.lr_schedules import add_tuning_arguments
from .runtime.config import DeepSpeedConfig, DeepSpeedConfigError
from .runtime.activation_checkpointing import checkpointing
from .ops.transformer import DeepSpeedTransformerLayer, DeepSpeedTransformerConfig
from .module_inject import replace_transformer_layer, revert_transformer_layer

from .utils import log_dist, OnDevice, logger
from .comm.comm import init_distributed

from .runtime import zero
from .runtime import DeepSpeedOptimizer, ZeROOptimizer

from .pipe import PipelineModule

from .git_version_info import version, git_hash, git_branch


def _parse_version(version_str):
    '''Parse a version string and extract the major, minor, and patch versions.'''
    ver = pkg_version.parse(version_str)
    return ver.major, ver.minor, ver.micro


# Export version information
__version__ = version
__version_major__, __version_minor__, __version_patch__ = _parse_version(__version__)
__git_hash__ = git_hash
__git_branch__ = git_branch

# Set to torch's distributed package or deepspeed.comm based inside DeepSpeedEngine init
dist = None


def initialize(args=None,
               model: torch.nn.Module = None,
               optimizer: Optional[Union[Optimizer, DeepSpeedOptimizerCallable]] = None,
               model_parameters: Optional[torch.nn.Module] = None,
               training_data: Optional[torch.utils.data.Dataset] = None,
               lr_scheduler: Optional[Union[_LRScheduler, DeepSpeedSchedulerCallable]] = None,
               mpu=None,
               dist_init_required: Optional[bool] = None,
               collate_fn=None,
               config=None,
               config_params=None):
    """Initialize the DeepSpeed Engine.

    Arguments:
        args: an object containing local_rank and deepspeed_config fields.
            This is optional if `config` is passed.

        model: Required: nn.module class before apply any wrappers

        optimizer: Optional: a user defined Optimizer or Callable that returns an Optimizer object.
            This overrides any optimizer definition in the DeepSpeed json config.

        model_parameters: Optional: An iterable of torch.Tensors or dicts.
            Specifies what Tensors should be optimized.

        training_data: Optional: Dataset of type torch.utils.data.Dataset

        lr_scheduler: Optional: Learning Rate Scheduler Object or a Callable that takes an Optimizer and returns a Scheduler object.
            The scheduler object should define a get_lr(), step(), state_dict(), and load_state_dict() methods

        mpu: Optional: A model parallelism unit object that implements
            get_{model,data}_parallel_{rank,group,world_size}()

        dist_init_required: Optional: None will auto-initialize torch distributed if needed,
            otherwise the user can force it to be initialized or not via boolean.

        collate_fn: Optional: Merges a list of samples to form a
            mini-batch of Tensor(s).  Used when using batched loading from a
            map-style dataset.

        config: Optional: Instead of requiring args.deepspeed_config you can pass your deepspeed config
            as an argument instead, as a path or a dictionary.

        config_params: Optional: Same as `config`, kept for backwards compatibility.

    Returns:
        A tuple of ``engine``, ``optimizer``, ``training_dataloader``, ``lr_scheduler``

        * ``engine``: DeepSpeed runtime engine which wraps the client model for distributed training.

        * ``optimizer``: Wrapped optimizer if a user defined ``optimizer`` is supplied, or if
          optimizer is specified in json config else ``None``.

        * ``training_dataloader``: DeepSpeed dataloader if ``training_data`` was supplied,
          otherwise ``None``.

        * ``lr_scheduler``: Wrapped lr scheduler if user ``lr_scheduler`` is passed, or
          if ``lr_scheduler`` specified in JSON configuration. Otherwise ``None``.
    """
    log_dist("DeepSpeed info: version={}, git-hash={}, git-branch={}".format(__version__, __git_hash__,
                                                                             __git_branch__),
             ranks=[0])

    # Disable zero.Init context if it's currently enabled
    zero.partition_parameters.shutdown_init_context()

    assert model is not None, "deepspeed.initialize requires a model"

<<<<<<< HEAD
=======
    global dist
    from deepspeed import comm as dist
    dist_backend = get_accelerator().communication_backend_name()
    dist.init_distributed(dist_backend=dist_backend, dist_init_required=dist_init_required)

>>>>>>> 22f38caa
    # Set config using config_params for backwards compat
    if config is None and config_params is not None:
        config = config_params

    # Check for deepscale_config for backwards compat
    if hasattr(args, "deepscale_config") and args.deepscale_config is not None:
        logger.warning("************ --deepscale_config is deprecated, please use --deepspeed_config ************")
        if hasattr(args, "deepspeed_config"):
            assert (args.deepspeed_config is
                    None), "Not sure how to proceed, we were given both a deepscale_config and deepspeed_config"
        args.deepspeed_config = args.deepscale_config
        args.deepscale_config = None

    # Check that we have only one config passed
    if hasattr(args, "deepspeed_config") and args.deepspeed_config is not None:
        assert config is None, "Not sure how to proceed, we were given deepspeed configs in the deepspeed arguments and deepspeed.initialize() function call"
        config = args.deepspeed_config
    assert config != None, "DeepSpeed requires --deepspeed_config to specify configuration file"

    if not isinstance(model, PipelineModule):
        config_class = DeepSpeedConfig(config, mpu)
        if config_class.hybrid_engine.enabled:
            engine = DeepSpeedHybridEngine(args=args,
                                           model=model,
                                           optimizer=optimizer,
                                           model_parameters=model_parameters,
                                           training_data=training_data,
                                           lr_scheduler=lr_scheduler,
                                           mpu=mpu,
                                           dist_init_required=dist_init_required,
                                           collate_fn=collate_fn,
                                           config=config,
                                           config_class=config_class)
        else:
            engine = DeepSpeedEngine(args=args,
                                     model=model,
                                     optimizer=optimizer,
                                     model_parameters=model_parameters,
                                     training_data=training_data,
                                     lr_scheduler=lr_scheduler,
                                     mpu=mpu,
                                     dist_init_required=dist_init_required,
                                     collate_fn=collate_fn,
                                     config=config,
                                     config_class=config_class)
    else:
        assert mpu is None, "mpu must be None with pipeline parallelism"
        mpu = model.mpu()
        config_class = DeepSpeedConfig(config, mpu)
        engine = PipelineEngine(args=args,
                                model=model,
                                optimizer=optimizer,
                                model_parameters=model_parameters,
                                training_data=training_data,
                                lr_scheduler=lr_scheduler,
                                mpu=mpu,
                                dist_init_required=dist_init_required,
                                collate_fn=collate_fn,
                                config=config,
                                config_class=config_class)

    return_items = [engine, engine.optimizer, engine.training_dataloader, engine.lr_scheduler]
    return tuple(return_items)


def _add_core_arguments(parser):
    r"""Helper (internal) function to update an argument parser with an argument group of the core DeepSpeed arguments.
        The core set of DeepSpeed arguments include the following:
        1) --deepspeed: boolean flag to enable DeepSpeed
        2) --deepspeed_config <json file path>: path of a json configuration file to configure DeepSpeed runtime.

        This is a helper function to the public add_config_arguments()

    Arguments:
        parser: argument parser
    Return:
        parser: Updated Parser
    """
    group = parser.add_argument_group('DeepSpeed', 'DeepSpeed configurations')

    group.add_argument('--deepspeed',
                       default=False,
                       action='store_true',
                       help='Enable DeepSpeed (helper flag for user code, no impact on DeepSpeed backend)')

    group.add_argument('--deepspeed_config', default=None, type=str, help='DeepSpeed json configuration file.')

    group.add_argument('--deepscale',
                       default=False,
                       action='store_true',
                       help='Deprecated enable DeepSpeed (helper flag for user code, no impact on DeepSpeed backend)')

    group.add_argument('--deepscale_config',
                       default=None,
                       type=str,
                       help='Deprecated DeepSpeed json configuration file.')

    group.add_argument('--deepspeed_mpi',
                       default=False,
                       action='store_true',
                       help="Run via MPI, this will attempt to discover the necessary variables to initialize torch "
                       "distributed from the MPI environment")

    return parser


def add_config_arguments(parser):
    r"""Update the argument parser to enabling parsing of DeepSpeed command line arguments.
        The set of DeepSpeed arguments include the following:
        1) --deepspeed: boolean flag to enable DeepSpeed
        2) --deepspeed_config <json file path>: path of a json configuration file to configure DeepSpeed runtime.

    Arguments:
        parser: argument parser
    Return:
        parser: Updated Parser
    """
    parser = _add_core_arguments(parser)

    return parser


def default_inference_config():
    """
        Return a default DeepSpeed inference configuration dictionary.
    """
    return DeepSpeedInferenceConfig().dict()


def init_inference(model, config=None, **kwargs):
    """Initialize the DeepSpeed InferenceEngine.

    Description: all four cases are valid and supported in DS init_inference() API.

    # Case 1: user provides no config and no kwargs. Default config will be used.

    .. code-block:: python

        generator.model = deepspeed.init_inference(generator.model)
        string = generator("DeepSpeed is")
        print(string)

    # Case 2: user provides a config and no kwargs. User supplied config will be used.

    .. code-block:: python

        generator.model = deepspeed.init_inference(generator.model, config=config)
        string = generator("DeepSpeed is")
        print(string)

    # Case 3: user provides no config and uses keyword arguments (kwargs) only.

    .. code-block:: python

        generator.model = deepspeed.init_inference(generator.model,
                                                    mp_size=world_size,
                                                    dtype=torch.half,
                                                    replace_with_kernel_inject=True)
        string = generator("DeepSpeed is")
        print(string)

    # Case 4: user provides config and keyword arguments (kwargs). Both config and kwargs are merged and kwargs take precedence.

    .. code-block:: python

        generator.model = deepspeed.init_inference(generator.model, config={"dtype": torch.half}, replace_with_kernel_inject=True)
        string = generator("DeepSpeed is")
        print(string)

    Arguments:
        model: Required: original nn.module object without any wrappers

        config: Optional: instead of arguments, you can pass in a DS inference config dict or path to JSON file

    Returns:
        A deepspeed.InferenceEngine wrapped model.
    """
    log_dist("DeepSpeed info: version={}, git-hash={}, git-branch={}".format(__version__, __git_hash__,
                                                                             __git_branch__),
             ranks=[0])

    # Load config_dict from config first
    if config is None:
        config = {}
    if isinstance(config, str):
        with open(config, "r") as f:
            config_dict = json.load(f)
    elif isinstance(config, dict):
        config_dict = config
    else:
        raise ValueError(f"'config' argument expected string or dictionary, got {type(config)}")

    # Update with values from kwargs, ensuring no conflicting overlap between config and kwargs
    overlap_keys = set(config_dict.keys()).intersection(kwargs.keys())
    # If there is overlap, error out if values are different
    for key in overlap_keys:
        if config_dict[key] != kwargs[key]:
            raise ValueError(f"Conflicting argument '{key}' in 'config':{config_dict[key]} and kwargs:{kwargs[key]}")
    config_dict.update(kwargs)

    ds_inference_config = DeepSpeedInferenceConfig(**config_dict)

    engine = InferenceEngine(model, config=ds_inference_config)

    return engine<|MERGE_RESOLUTION|>--- conflicted
+++ resolved
@@ -123,14 +123,11 @@
 
     assert model is not None, "deepspeed.initialize requires a model"
 
-<<<<<<< HEAD
-=======
     global dist
     from deepspeed import comm as dist
     dist_backend = get_accelerator().communication_backend_name()
     dist.init_distributed(dist_backend=dist_backend, dist_init_required=dist_init_required)
 
->>>>>>> 22f38caa
     # Set config using config_params for backwards compat
     if config is None and config_params is not None:
         config = config_params
