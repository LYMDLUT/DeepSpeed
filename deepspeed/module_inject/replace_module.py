import os
import torch
import tqdm
import deepspeed
import deepspeed.ops.transformer as transformer_inference
from .replace_policy import HFBertLayerPolicy, HFGPT2LayerPolicy, BLOOMLayerPolicy
from .replace_policy import replace_policies, generic_policies
#from ..runtime.weight_quantizer import WeightQuantization
from deepspeed import comm as dist
from torch import nn

from ..runtime.zero import GatheredParameters
from .layers import LinearAllreduce, LinearLayer
from .load_checkpoint import load_model_with_checkpoint
import time


class ReplaceWithTensorSlicing:
    def __init__(self, mp_group=None, mp_size=1, out_dim=1, in_dim=0):
        if mp_group is not None:
            self.gpu_index = dist.get_rank(group=mp_group)
        else:
            self.gpu_index = 0
        self.out_dim = out_dim
        self.in_dim = in_dim
        self.mp_size = mp_size

    def merge_assert(self, dim1, dim2):
        assert dim1 > dim2, \
            'Merging tensors is not allowed here! Please use deepspeed load_checkpoint\
            for merging your checkpoints before replacing the transformer layer with\
            inference-kernels'

    def qkv_copy(self, dst, src):
        if src is None:
            return src
        src_shape = src.shape
        dst_shape = dst.shape
        if self.out_dim == 0:
            src_split = torch.split(src.data,
                                    src_shape[self.out_dim] // self.mp_size,
                                    dim=0)
        else:
            src_split = torch.split(src.data, src.shape[-1] // 3, dim=-1)

        if (len(src_shape) == 2 and len(dst_shape) == 2):
            if src_shape[self.out_dim] == dst_shape[self.out_dim]:
                return torch.nn.parameter.Parameter(src)
            if self.out_dim == 1:
                self.merge_assert(src_shape[self.out_dim], dst_shape[self.out_dim])
                qkv_size = dst_shape[self.out_dim] // 3
                qkv_split = [
                    torch.split(src_s,
                                qkv_size,
                                dim=self.out_dim) for src_s in src_split
                ]

                weight_split = [
                    torch.cat([qkv_s[i] for qkv_s in qkv_split],
                              axis=self.out_dim) for i in range(len(qkv_split[0]))
                ]
                dst.data.copy_(weight_split[self.gpu_index].to(
                    torch.cuda.current_device()).contiguous())
            else:
                dst.data.copy_(src_split[self.gpu_index].to(
                    torch.cuda.current_device()).contiguous())
        else:
            if src_shape[0] == dst_shape[0]:
                return torch.nn.parameter.Parameter(src)
            if self.out_dim == 1:
                qkv_size = dst_shape[0] // 3
                qkv_split = [torch.split(src_s, qkv_size, dim=0) for src_s in src_split]
                bias_split = [
                    torch.cat([qkv_s[i] for qkv_s in qkv_split],
                              axis=0) for i in range(len(qkv_split[0]))
                ]
                dst.data.copy_(bias_split[self.gpu_index].to(
                    torch.cuda.current_device()).contiguous())
            else:
                dst.data.copy_(src_split[self.gpu_index].to(
                    torch.cuda.current_device()).contiguous())

        return torch.nn.parameter.Parameter(dst)

    def copy(self, dst, src):
        if src is None:
            return src
        src_shape = src.shape
        dst_shape = dst.shape
        if (len(src_shape) == 2 and len(dst_shape) == 2):

            if src_shape[0] == dst_shape[0] and src_shape[1] == dst_shape[1]:
                dst.data.copy_(src)
            else:
                if src_shape[self.in_dim] != dst_shape[self.in_dim]:
                    self.merge_assert(src_shape[self.in_dim], dst_shape[self.in_dim])
                    weight_split = torch.split(
                        src,
                        dst_shape[self.in_dim],
                        dim=self.in_dim)[self.gpu_index].to(
                            torch.cuda.current_device()).contiguous()
                else:
                    self.merge_assert(src_shape[self.out_dim], dst_shape[self.out_dim])
                    weight_split = torch.split(
                        src.data,
                        dst_shape[self.out_dim],
                        dim=self.out_dim)[self.gpu_index].to(
                            torch.cuda.current_device()).contiguous()
                dst.data.copy_(weight_split.contiguous())
        else:
            if src_shape[0] == dst_shape[0]:
                dst.data.copy_(src)
            else:
                bias_split = torch.split(src.data,
                                         dst_shape[-1])[self.gpu_index].to(
                                             torch.cuda.current_device()).contiguous()
                dst.data.copy_(bias_split)
        dst = torch.nn.parameter.Parameter(dst, requires_grad=False)
        if hasattr(src, 'scale'):
            dst.scale = src.scale
        return dst


def get_transformer_name(replaced_module):
    from .replace_policy import supported_models
    from torch.nn import ModuleList
    transformer_name = ''
    for n, c in replaced_module.named_children():
        if c.__class__ in supported_models:
            transformer_name += n + '.'
            for name, child in c.named_children():
                if child.__class__ is ModuleList:
                    transformer_name += name
                    break
            break
    return transformer_name


class GroupQuantizer:
    def __init__(self, q_int8=True, num_groups=32, group_size=32, num_bits=8):
        self.num_groups = num_groups
        self.group_size = group_size
        self.num_bits = num_bits
        self.q_int8 = q_int8

    def quantize(self, inputs, qkv=True, count=1, parallel_dim=0):
        if not self.q_int8 or not qkv:
            inputs = torch.nn.Parameter(inputs, requires_grad=False)
            inputs.scale = torch.empty(1)
            return inputs
        q_range = 2**self.num_bits
        inputs = inputs.to(torch.cuda.current_device())
        input_flat = inputs.reshape(self.num_groups, -1).contiguous()
        input_min = torch.min(input_flat, dim=1, keepdim=True)[0].float()
        input_max = torch.max(input_flat, dim=1, keepdim=True)[0].float()
        scale = torch.max(input_min.abs(), input_max.abs()) * 2.0 / (q_range)
        input_flat = (input_flat / scale).round().clamp(-q_range // 2, q_range // 2 - 1)
        inputs_q = input_flat.reshape(inputs.shape).to(torch.int8).contiguous()
        out = torch.nn.Parameter(inputs_q, requires_grad=False)
        #print(inputs.shape)
        inputs_split = inputs.split(inputs.shape[parallel_dim] // 2, dim=parallel_dim)
        input_flat = [
            inputs_split[i].reshape(self.num_groups,
                                    -1).contiguous() for i in range(2)
        ]
        input_min = [
            torch.min(input_flat[i],
                      dim=1,
                      keepdim=True)[0].float() for i in range(2)
        ]
        input_max = [
            torch.max(input_flat[i],
                      dim=1,
                      keepdim=True)[0].float() for i in range(2)
        ]
        scale1 = [
            (torch.max(input_min[i].abs(),
                       input_max[i].abs()) * 2.0 / (q_range)).squeeze().unsqueeze(0)
            for i in range(2)
        ]

        out.scale = torch.cat([scale.squeeze().unsqueeze(0),
                               scale1[0],
                               scale1[1]],
                              dim=0).reshape(self.num_groups,
                                             -1).contiguous()
        return out


<<<<<<< HEAD

transformer_config_g = None
selected_policy_g = None
=======
def _module_match(module):
    for policy in generic_policies:
        policy = policy()
        if policy.match(module):
            return policy
    return None


def generic_injection(module, fp16=False):
    def replace_attn(child, policy, layer_id):
        policy_attn = policy.attention(child)
        if policy_attn is None:
            return child
        if len(policy_attn) == 5:
            qkvw, attn_ow, attn_ob, hidden_size, heads = policy_attn
        else:
            qw, kw, vw, attn_ow, attn_ob, hidden_size, heads = policy_attn

        config = transformer_inference.DeepSpeedInferenceConfig(
            hidden_size=hidden_size,
            heads=heads,
            fp16=fp16,
            triangular_masking=False,
        )
        attn_module = transformer_inference.DeepSpeedAttention(config)

        def transpose(data):
            data.reshape(-1).copy_(data.transpose(-1, -2).contiguous().reshape(-1))
            data = data.reshape(data.shape[-1], data.shape[-2])
            data.to(torch.cuda.current_device())
            return data

        if len(policy_attn) == 5:
            attn_module.attn_qkvw.data = transpose(qkvw.data)
        else:
            attn_module.attn_qkvw = None
            attn_module.attn_qw.data = transpose(qw.data)
            attn_module.attn_kw.data = transpose(kw.data)
            attn_module.attn_vw.data = transpose(vw.data)

        attn_module.attn_qkvb = None
        attn_module.attn_ow.data = transpose(attn_ow.data)
        attn_module.attn_ob.data.copy_(attn_ob.data.to(torch.cuda.current_device()))
        return attn_module

    if isinstance(module, torch.nn.Module):
        pass
    else:
        try:
            import diffusers
            cross_attention = diffusers.models.attention.CrossAttention
            new_policies = {cross_attention: replace_attn}
        except ImportError:
            new_policies = {}

        #replace_transformer_layer(None,
        #                          module.text_encoder,
        #                          training=False,
        #                          replace_with_kernel_inject=True,
        #                          triangular_masking=True)
        #from .encoder import DSClipEncoder
        #cg_encoder = DSClipEncoder(module.text_encoder)
        #setattr(module, 'text_encoder', cg_encoder)
        for name in module.__dict__.keys():
            sub_module = getattr(module, name)
            policy = _module_match(sub_module)

            if policy is not None:

                def _replace_module(module, policy, layer_id=0):
                    for name, child in module.named_children():
                        if child.__class__ in new_policies:
                            replaced_module = new_policies[child.__class__](child,
                                                                            policy,
                                                                            layer_id)
                            setattr(module, name, replaced_module)
                            layer_id += 1
                        else:
                            layer_id = _replace_module(child, policy, layer_id=layer_id)
                    return layer_id

                _replace_module(sub_module, policy)
                new_module = policy.apply(sub_module)
                print(f"**** found and replaced {name} w. {type(new_module)}")
                setattr(module, name, new_module)

>>>>>>> 39bdc141

def replace_transformer_layer(orig_layer_impl,
                              model,
                              policy=None,
                              micro_batch_size=-1,
                              config=None,
                              seed=-1,
                              hidden_size=-1,
                              num_attention_heads=-1,
                              mp_size=1,
                              training_mp_size=1,
                              mp_group=None,
                              ep_group=None,
                              expert_mp_group=None,
                              fp16=True,
                              local_rank=-1,
                              stochastic_mode=True,
                              training=True,
                              quantize=False,
                              quantize_settings=None,
                              triangular_masking=False,
                              return_tuple=True,
                              replace_with_kernel_inject=False,
                              linear_layer_setting=None,
                              moe=False,
                              moe_experts=1,
                              moe_type='standard',
                              checkpoint_dict=None,
                              save_mp_checkpoint_path=None,
                              base_dir="",
                              enable_cuda_graph=False,
                              max_out_tokens=1024):
    """ Replace bert-style transformer layers with DeepSpeed's transformer layer
    Arguments:
        orig_layer_impl (torch.nn.Module): the original transformer layer implementation to look for,
            e.g., transformers.modeling_bert.BertLayer.
        model (torch.nn.Module): user's nn.module representing their model
        policy: shows the policy for mapping from the orig_layer_impl to transformer parameters when
            replace_with_kernel_inject is set, otherwise, it provides the names of two linear layers as
            a tuple: (attention_output projection, transformer output projection)
        micro_batch_size (int): micro batch size per gpu used during training/eval
        config (dict): model config containing hidden size, attention heads, etc.
        seed (int): random seed value
        max_seq_length (int): max sequence length for training
        hidden_size (int): hidden dimension
        num_attention_heads (int): number of attention heads
        mp_size (int): model_parallelism degree
        mp_group : model_parallel group initialized on the modeling side
        preln (bool): does the original layer implementation do pre or post layer norm?
        fp16 (bool): fp16 or fp32
        local_rank (int): GPU rank (optional),
        stochastic_mode (bool): whether to use stochastic mode
        training (bool): specifying whether kernel-injection is done for training/inference (set to false for inference-mode injection)
        quantize_settings (tuple): this setting shows how we can quantize a model for running it through the inference kernels.
                It includes (quantization_scales, merge_count, mlp_extra_grouping, quantize_groups).
        return_tuple (bool): if set, transformer layer returns a tuple as the output.
            Note: this flag needs to be set for huggingface models.
        replace_with_kernel_inject (bool): injection_mode, if true, kernels will be add along with configuring
            Tensor-Parallelism
        linear_layer_setting (tuple of modules) [Optional]: shows which two classes are used for linear layers
            and embedding layers
        attention_params: (list of strings) [Optional]: shows the parameters in the attention part that needs to
            be adjusted based on the model-parallelism
    Returns:
        Updated nn.module with replaced transformer layers
    """

    mp_replace = ReplaceWithTensorSlicing(mp_group=mp_group,
                                          mp_size=mp_size)  #, out_dim=0, in_dim=1)

    def replace_with_policy(child,
                            policy_cls,
                            triangular_masking,
                            inference=False,
                            layer_id=0):
        policy = policy_cls(child, inference=inference)
        global selected_policy_g
        if selected_policy_g is None:
            selected_policy_g = policy
        if not policy.cuda_graph_supported:
            # policy says cuda graph is not supported raise an error if set
            assert not enable_cuda_graph, "cuda graph is not supported with this model, please disable"
        if inference:
            hidden_size, num_attention_heads = policy.get_hidden_heads()
            assert num_attention_heads % mp_size == 0,\
                "To run the model parallel across the GPUs, the attention_heads require to be divisible by the world_size!" +\
                "This is because the attention computation is partitioned evenly among the parallel GPUs."
        from deepspeed.moe.layer import MoE
        moe = False
        if hasattr(child, 'mlp') and isinstance(child.mlp, MoE):
            num_experts = child.mlp.num_experts
            moe = True

        attn_linear_layer, qkvw, qkvb, dense_w, dense_b, scale_attention, megatron_v2 = policy.attention()
        if not moe or moe_type == 'standard':
            mlp_linear_layer, _h4h_w, _h4h_b, _4hh_w, _4hh_b = policy.mlp()
        else:
            mlp_linear_layer, _h4h_w, _h4h_b, _4hh_w, _4hh_b, \
                _res_h4h_w, _res_h4h_b, _res_4hh_w, _res_4hh_b, _res_coef = policy.mlp(moe_type)

        attn_nw, attn_nb, input_nw, input_nb = policy.layerNorm()
        if False:
            if policy_cls is not HFBertLayerPolicy:
                qkvw = qkvw.to(torch.int8)
            dense_w = dense_w.to(torch.int8)
            _h4h_w = [moe_w1.to(torch.int8)
                      for moe_w1 in _h4h_w] if moe else _h4h_w.to(torch.int8)
            _4hh_w = [moe_w1.to(torch.int8)
                      for moe_w1 in _4hh_w] if moe else _4hh_w.to(torch.int8)
        elif fp16:
            qkvw = qkvw.half()
            dense_w = dense_w.half()
            _h4h_w = [moe_w1.half() for moe_w1 in _h4h_w] if moe else _h4h_w.half()
            _4hh_w = [moe_w1.half() for moe_w1 in _4hh_w] if moe else _4hh_w.half()
        if quantize or fp16:
            qkvb = qkvb if qkvb is None else qkvb.half()
            dense_b = dense_b if dense_b is None else dense_b.half()
            _h4h_b = [moe_b1.half() for moe_b1 in _h4h_b] if moe else _h4h_b.half()
            _4hh_b = [moe_b1.half() for moe_b1 in _4hh_b] if moe else _4hh_b.half()
            attn_nw = attn_nw if attn_nw is None else attn_nw.half()
            attn_nb = attn_nb if attn_nb is None else attn_nb.half()
            input_nw = input_nw.half()
            input_nb = input_nb.half()

        if moe and moe_type == 'residual' and fp16:
            _res_h4h_b = _res_h4h_b.half()
            _res_4hh_b = _res_4hh_b.half()
            _res_h4h_w = _res_h4h_w.half()
            _res_4hh_w = _res_4hh_w.half()
            _res_coef = _res_coef.half()

        #expert_mp_replace = ReplaceWithTensorSlicing(mp_group=expert_mp_group)

        quantizer = GroupQuantizer(q_int8=quantize)
        if inference:
            if moe:
                ep_world_size = dist.get_world_size()
                local_ep_size = 1 if num_experts < ep_world_size else num_experts // ep_world_size

                transformer_config = transformer_inference.DeepSpeedMoEInferenceConfig(
                    hidden_size=hidden_size,
                    heads=num_attention_heads,
                    layer_norm_eps=config.layer_norm_eps if hasattr(
                        config,
                        'layer_norm_eps') else 1e-12,
                    fp16=fp16,
                    pre_layer_norm=policy.pre_attn_norm,
                    mp_size=mp_size,
                    q_int8=quantize,
                    moe_experts=local_ep_size,
                    global_experts=num_experts,
                    mlp_type=moe_type)
            else:
                rotary_dim = config.rotary_dim if hasattr(config, 'rotary_dim') else child.attention.rotary_ndims \
                                            if hasattr(child, 'attention') and hasattr(child.attention,'rotary_ndims') else -1
                bigscience_bloom = policy_cls is BLOOMLayerPolicy
                transformer_config = transformer_inference.DeepSpeedInferenceConfig(
                    hidden_size=hidden_size,
                    heads=num_attention_heads,
                    layer_norm_eps=config.layer_norm_eps if hasattr(
                        config,
                        'layer_norm_eps') else
                    (config.layer_norm_epsilon
                     if hasattr(config,
                                'layer_norm_epsilon') else config.layernorm_epsilon
                     if hasattr(config,
                                'layernorm_epsilon') else 1.0e-12),
                    fp16=fp16,
                    pre_layer_norm=policy.pre_attn_norm,
                    mp_size=mp_size,
                    q_int8=quantize,
                    return_tuple=(return_tuple or (policy_cls is HFBertLayerPolicy)),
                    triangular_masking=(policy_cls is not HFBertLayerPolicy),
                    local_attention=((config.attention_layers[layer_id] == "local")
                                     if hasattr(config,
                                                'attention_layers') else False),
                    window_size=(config.window_size if hasattr(config,
                                                               'window_size') else 1),
                    rotary_dim=rotary_dim,
                    mlp_after_attn=(rotary_dim is None or rotary_dim < 0),
                    mlp_act_func_type=policy.mlp_act_func_type,
                    training_mp_size=training_mp_size,
<<<<<<< HEAD
                    bigscience_bloom=bigscience_bloom)
                global transformer_config_g
                if transformer_config_g is None:
                    transformer_config_g = transformer_config
=======
                    bigscience_bloom=bigscience_bloom,
                    max_out_tokens=max_out_tokens)
>>>>>>> 39bdc141

            if quantize and quantize_settings is not None:
                (quantization_scales,
                 merge_count,
                 mlp_extra_grouping,
                 quantize_groups) = quantize_settings
                if moe:
                    new_module = transformer_inference.DeepSpeedMoEInference(
                        transformer_config,
                        mp_group=mp_group,
                        ep_group=None if ep_group is None else ep_group[num_experts],
                        expert_mp_group=None
                        if expert_mp_group is None else expert_mp_group[num_experts],
                        quantize_scales=quantization_scales[layer_id],
                        quantize_groups=quantize_groups,
                        merge_count=merge_count,
                        mlp_extra_grouping=mlp_extra_grouping,
                        qkv_merging=(policy_cls is HFBertLayerPolicy))

                else:
                    new_module = transformer_inference.DeepSpeedTransformerInference(
                        transformer_config,
                        mp_group=mp_group,
                        #quantize_scales=quantization_scales[layer_id],
                        quantize_groups=quantize_groups,
                        merge_count=merge_count,
                        mlp_extra_grouping=mlp_extra_grouping,
                        qkv_merging=(policy_cls is HFBertLayerPolicy))

                #if quantize and qkvw.dtype != torch.int8:
                #    quantize_bits = 8
                #    quantizer = WeightQuantization()
                #    if policy_cls is HFBertLayerPolicy:
                #        data_quantized, _ = quantizer.quantize_data(qkvw.data, quantize_bits, quantize_groups * 3)
                #    else:
                #        data_quantized, _ = quantizer.quantize_data(qkvw.data, quantize_bits, quantize_groups)
                #    qkvw.data.copy_(data_quantized)
                #    qkvw.data = qkvw.data.to(torch.int8)
            else:

                if moe:
                    new_module = transformer_inference.DeepSpeedMoEInference(
                        transformer_config,
                        mp_group=mp_group,
                        ep_group=None if ep_group is None else ep_group[num_experts],
                        expert_mp_group=None
                        if expert_mp_group is None else expert_mp_group[num_experts],
                    )

                else:
                    new_module = transformer_inference.DeepSpeedTransformerInference(
                        transformer_config,
                        mp_group=mp_group,
                    )
            new_module.config.scale_attention = scale_attention

            # we want the weights in [input, output] shape
            # linear layer is created with [input, output] shape
            # transpose it here to reduce inference cost!
            def transpose(data):
                # temp move to cpu to avoid requiring extra GPU memory during the reshape
                data = data.to('cpu')
                data.reshape(-1).copy_(data.transpose(-1, -2).contiguous().reshape(-1))
                data = data.reshape(data.shape[-1], data.shape[-2])
                data.to(torch.cuda.current_device())
                return data

            attn_block = new_module.attention
            mpl_block = new_module.mlp

            if attn_linear_layer:
                if qkvw.numel() == 0 or qkvw.is_meta:
                    if qkvw.is_meta or qkvw.ds_tensor.numel(
                    ) < attn_block.attn_qkvw.numel():
                        pass
                    else:
                        with GatheredParameters([qkvw,
                                                 dense_w,
                                                 qkvb,
                                                 dense_b],
                                                modifier_rank=0):
                            qkvw = transpose(qkvw.data)
                            dense_w = transpose(dense_w.data)
                            qkvb = qkvb.data
                            dense_b = dense_b.data
                else:
                    qkvw.data = transpose(qkvw.data)
                    dense_w.data = transpose(dense_w.data)

            def _transpose(x):
                attention_head_size = x.shape[-1] // transformer_config.heads
                new_x_shape = x.size()[:-1] + (transformer_config.heads,
                                               attention_head_size)
                x_1 = x.view(*new_x_shape)
                (q, k, v) = torch.split(x_1, (x_1.shape[-1] // 3), dim=(x_1.dim() - 1))
                if len(q.shape) > 2:
                    return torch.cat((q.reshape(q.shape[0],
                                                -1),
                                      k.reshape(q.shape[0],
                                                -1),
                                      v.reshape(q.shape[0],
                                                -1)),
                                     dim=-1).reshape(x.shape)
                else:
                    return torch.cat((q.reshape(-1),
                                      k.reshape(-1),
                                      v.reshape(-1)),
                                     dim=-1).reshape(x.shape)

            if megatron_v2:
                new_module.config.rotate_half = True
                new_module.config.rotate_every_two = False

                # Note: this part needs to be added for BLOOM architecture
                qkvw = torch.nn.parameter.Parameter(_transpose(qkvw).contiguous())
                qkvb = torch.nn.parameter.Parameter(_transpose(qkvb).contiguous())

            # NOTE: This part caused instability in the multi-GPU inference!
            # TODO: This needs to be incorporated in the kernels.
            #dense_b = dense_b if dense_b is None else dense_b * (
            #    transformer_config.training_mp_size / transformer_config.mp_size)
            #_4hh_b = _4hh_b * (transformer_config.training_mp_size /
            #                   transformer_config.mp_size)

            if mlp_linear_layer:
                if not moe and (_4hh_w.numel() == 0 or _4hh_w.is_meta):
                    if _4hh_w.is_meta or _4hh_w.ds_tensor.numel(
                    ) < mpl_block.inter_w.numel():
                        pass
                    else:
                        with GatheredParameters([_h4h_w,
                                                 _4hh_w,
                                                 _4hh_b,
                                                 _h4h_b],
                                                modifier_rank=0):
                            _h4h_w = transpose(_h4h_w.data)
                            _4hh_w = transpose(_4hh_w.data)
                            _h4h_b = _h4h_b.data
                            _4hh_b = _4hh_b.data
                else:
                    _h4h_w = [transpose(moe_w1.data)
                              for moe_w1 in _h4h_w] if moe else transpose(_h4h_w.data)
                    _4hh_w = [transpose(moe_w1.data)
                              for moe_w1 in _4hh_w] if moe else transpose(_4hh_w.data)

            if moe and moe_type == 'residual':
                _res_h4h_w.data = transpose(_res_h4h_w.data)
                _res_4hh_w.data = transpose(_res_4hh_w.data)
                _res_coef.data = transpose(_res_coef.data)

            if qkvw.is_meta or qkvw.numel() == 0 or qkvw.is_meta:
                if qkvw.is_meta or qkvw.ds_tensor.numel() < attn_block.attn_qkvw.numel():
                    pass
                else:
                    with GatheredParameters([
                            attn_block.attn_qkvw,
                            attn_block.attn_qkvb,
                            attn_block.attn_ow,
                            attn_block.attn_ob
                    ],
                                            modifier_rank=0):
                        attn_block.attn_qkvw = mp_replace.copy(
                            attn_block.attn_qkvw,
                            qkvw)
                        attn_block.attn_qkvb = mp_replace.copy(
                            attn_block.attn_qkvb,
                            qkvb)

                        attn_block.attn_ow = mp_replace.copy(attn_block.attn_ow, dense_w)
                        attn_block.attn_ob = mp_replace.copy(attn_block.attn_ob, dense_b)
            else:
                attn_block.attn_qkvw = quantizer.quantize(
                    mp_replace.copy(attn_block.attn_qkvw, qkvw) if bigscience_bloom else \
                    mp_replace.qkv_copy(attn_block.attn_qkvw, qkvw))
                attn_block.attn_qkvb = \
                    mp_replace.copy(attn_block.attn_qkvb, qkvb) if bigscience_bloom else \
                    mp_replace.qkv_copy(attn_block.attn_qkvb, qkvb)

                attn_block.attn_ow = quantizer.quantize(
                    mp_replace.copy(attn_block.attn_ow,
                                    dense_w))

                attn_block.attn_ob = mp_replace.copy(attn_block.attn_ob, dense_b)

            if moe:
                gpu_index = dist.get_rank()
                gpu_index = 0
                for ep_index in range(local_ep_size):
                    mpl_block[ep_index].inter_w.data = _h4h_w[
                        gpu_index * local_ep_size + ep_index].to(
                            torch.cuda.current_device())
                    mpl_block[ep_index].inter_b.data = _h4h_b[
                        gpu_index * local_ep_size + ep_index].to(
                            torch.cuda.current_device())
                    mpl_block[ep_index].output_w.data = _4hh_w[
                        gpu_index * local_ep_size + ep_index].to(
                            torch.cuda.current_device())
                    mpl_block[ep_index].output_b.data = _4hh_b[
                        gpu_index * local_ep_size + ep_index].to(
                            torch.cuda.current_device())
                new_module.attn_nw.data = attn_nw.to(torch.cuda.current_device())
                new_module.attn_nb.data = attn_nb.to(torch.cuda.current_device())
                if moe_type == 'residual':
                    new_module.res_mlp.inter_w.data = _res_h4h_w.to(
                        torch.cuda.current_device())
                    new_module.res_mlp.inter_b.data = _res_h4h_b.to(
                        torch.cuda.current_device())
                    new_module.res_mlp.output_w.data = _res_4hh_w.to(
                        torch.cuda.current_device())
                    new_module.res_mlp.output_b.data = _res_4hh_b.to(
                        torch.cuda.current_device())
                    new_module.res_coef.data = _res_coef.to(torch.cuda.current_device())
            else:

                if _4hh_w.numel() == 0 or _4hh_w.is_meta:
                    if _4hh_w.is_meta or _4hh_w.ds_tensor.numel(
                    ) < mpl_block.inter_w.numel():
                        pass
                    else:
                        with GatheredParameters([_h4h_w,
                                                 _4hh_w,
                                                 _4hh_w,
                                                 _4hh_b],
                                                modifier_rank=0):
                            mpl_block.inter_w = mp_replace.copy(
                                mpl_block.inter_w,
                                _h4h_w)
                            mpl_block.inter_b = mp_replace.copy(
                                mpl_block.inter_b,
                                _h4h_b)
                            mpl_block.output_w = mp_replace.copy(
                                mpl_block.output_w,
                                _4hh_w)
                            mpl_block.output_b = mp_replace.copy(
                                mpl_block.output_b,
                                _4hh_b)
                else:
                    mpl_block.inter_w = quantizer.quantize(
                        mp_replace.copy(mpl_block.inter_w,
                                        _h4h_w))
                    mpl_block.inter_b = mp_replace.copy(mpl_block.inter_b, _h4h_b)
                    mpl_block.output_w = quantizer.quantize(
                        mp_replace.copy(mpl_block.output_w,
                                        _4hh_w))
                    mpl_block.output_b = mp_replace.copy(mpl_block.output_b, _4hh_b)

                if attn_nw is None:
                    new_module.mlp.attn_nw = attn_nw
                    new_module.mlp.attn_nb = attn_nb
                else:
                    if attn_nw.is_meta or attn_nw.numel() == 0:
                        if attn_nw.is_meta or attn_nw.ds_tensor.numel(
                        ) < new_module.mlp.attn_nw.numel():
                            pass
                        else:
                            with GatheredParameters([attn_nw, attn_nb], modifier_rank=0):
                                new_module.mlp.attn_nw.data.copy_(
                                    attn_nw.to(torch.cuda.current_device()))
                                new_module.mlp.attn_nb.data.copy_(
                                    attn_nb.to(torch.cuda.current_device()))
                    else:
                        new_module.mlp.attn_nw.data.copy_(
                            attn_nw.to(torch.cuda.current_device()))
                        new_module.mlp.attn_nb.data.copy_(
                            attn_nb.to(torch.cuda.current_device()))

            if input_nw.is_meta or input_nw.numel() == 0:
                if input_nw.is_meta or input_nw.ds_tensor.numel(
                ) < new_module.norm_w.numel():
                    pass
                else:
                    with GatheredParameters([input_nw, input_nb], modifier_rank=0):
                        new_module.norm_w.data.copy_(
                            input_nw.to(torch.cuda.current_device()))
                        new_module.norm_b.data.copy_(
                            input_nb.to(torch.cuda.current_device()))
            else:
                new_module.norm_w.data.copy_(input_nw.to(torch.cuda.current_device()))
                new_module.norm_b.data.copy_(input_nb.to(torch.cuda.current_device()))
        else:
            transformer_config = deepspeed.DeepSpeedTransformerConfig(
                batch_size=micro_batch_size if micro_batch_size > 0 else 1,
                hidden_size=config.hidden_size,
                heads=config.num_attention_heads,
                attn_dropout_ratio=config.attention_probs_dropout_prob,
                hidden_dropout_ratio=config.hidden_dropout_prob,
                num_hidden_layers=config.num_hidden_layers,
                initializer_range=config.initializer_range,
                layer_norm_eps=config.layer_norm_eps if hasattr(
                    config,
                    'layer_norm_eps') else 1e-12,
                seed=seed,
                fp16=fp16,
                pre_layer_norm=policy.pre_attn_norm,
                return_tuple=return_tuple,
                local_rank=local_rank,
                stochastic_mode=stochastic_mode,
                normalize_invertible=True,
                training=training)
            new_module = deepspeed.DeepSpeedTransformerLayer(transformer_config)
            new_module.attn_qkvw.data = qkvw
            new_module.attn_qkvb.data = qkvb
            new_module.attn_ow.data = dense_w
            new_module.attn_ob.data = dense_b

            new_module.attn_nw.data = attn_nw
            new_module.attn_nb.data = attn_nb
            new_module.norm_w.data = input_nw
            new_module.norm_b.data = input_nb

            new_module.inter_w.data = _h4h_w
            new_module.inter_b.data = _h4h_b
            new_module.output_w.data = _4hh_w
            new_module.output_b.data = _4hh_b
        return new_module

    def replace_wo_policy(module, all_reduce_linears):
        def _replace(child, name, conv_linear_layer):
            mp_replace = ReplaceWithTensorSlicing(mp_group=mp_group)
            z_inference = (len(list(child.parameters())) > 0) and (list(
                child.parameters())[0].numel() == 0)
            if z_inference:
                weight_shape = child.weight.ds_shape
            else:
                weight_shape = child.weight.shape
            if (isinstance(all_reduce_linears,
                           tuple) or isinstance(all_reduce_linears,
                                                str)) and name in all_reduce_linears:
                new_weight = torch.empty((
                    weight_shape[1] if conv_linear_layer else weight_shape[0],
                    (weight_shape[0] if conv_linear_layer else weight_shape[1]) //
                    mp_size,
                ),
                                         device=child.weight.device,
                                         dtype=child.weight.dtype)
                if z_inference:
                    with deepspeed.zero.GatheredParameters(child.weight,
                                                           modifier_rank=0):
                        data = child.weight.data.to(new_weight.device)
                        if conv_linear_layer:
                            data = data.transpose(-1, -2).contiguous()
                        data = mp_replace.copy(new_weight, data)
                    child.weight.ds_tensor = torch.empty(1)
                else:
                    if conv_linear_layer:
                        child.weight.data = child.weight.data.transpose(-1,
                                                                        -2).contiguous()
                    data = mp_replace.copy(new_weight, child.weight.data)
                new_bias = torch.empty((weight_shape[0]),
                                       device=child.weight.device,
                                       dtype=child.weight.dtype)
                if z_inference:
                    with deepspeed.zero.GatheredParameters(child.bias, modifier_rank=0):
                        new_bias.data.copy_(child.bias.data)
                elif child.bias is not None:
                    new_bias.data.copy_(child.bias.data)
                return LinearAllreduce(data, child.bias if child.bias is None else \
                            torch.nn.parameter.Parameter(new_bias.to(torch.cuda.current_device())), mp_group)
            else:
                new_weight = torch.empty((
                    (weight_shape[1] if conv_linear_layer else weight_shape[0]) //
                    mp_size,
                    weight_shape[0] // mp_size if conv_linear_layer else weight_shape[1],
                ),
                                         device=child.weight.device,
                                         dtype=child.weight.dtype)
                if z_inference:
                    with deepspeed.zero.GatheredParameters(child.weight,
                                                           modifier_rank=0):
                        data = child.weight.data.to(new_weight.device)
                        if conv_linear_layer:
                            data = data.transpose(-1, -2).contiguous()
                        data = mp_replace.copy(new_weight, data)
                    child.weight.ds_tensor = torch.empty(1)
                else:
                    if conv_linear_layer:
                        child.weight.data = child.weight.data.transpose(-1,
                                                                        -2).contiguous()
                    data = mp_replace.copy(new_weight, child.weight.data)

                new_bias = torch.empty((weight_shape[0] // mp_size),
                                       device=child.weight.device,
                                       dtype=child.weight.dtype)
                if z_inference:
                    with deepspeed.zero.GatheredParameters(child.bias, modifier_rank=0):
                        bias_data = None if child.bias is None else mp_replace.copy(
                            new_bias,
                            child.bias.data).to(torch.cuda.current_device())
                else:
                    bias_data = None if child.bias is None else mp_replace.copy(
                        new_bias,
                        child.bias.data).to(torch.cuda.current_device())
                return LinearLayer(weight=data.to(torch.cuda.current_device()),
                                   bias=bias_data)

        def _slice_embedding(child, name, conv_linear_layer):
            mp_replace = ReplaceWithTensorSlicing(mp_group=mp_group)
            new_weight = torch.empty((child.weight.shape[0],
                                      child.weight.shape[1] // mp_size),
                                     device=child.weight.device,
                                     dtype=child.weight.dtype)
            data = mp_replace.copy(new_weight,
                                   child.weight.ds_tensor.data if hasattr(child.weight, 'ds_tensor') else \
                                   child.weight.data)
            new_embedding = nn.Embedding(child.weight.shape[0],
                                         child.weight.shape[1] // mp_size)
            new_embedding.weight.data.copy_(data)
            return new_embedding

        def update_mp_params(child):
            if hasattr(child, 'n_heads'):
                child.n_heads = child.n_heads // mp_size
            if hasattr(child, 'inner_dim'):
                child.inner_dim = child.inner_dim // mp_size
            if hasattr(child, 'num_heads'):
                child.num_heads = child.num_heads // mp_size
            if hasattr(child, 'num_attention_heads'):
                child.num_attention_heads = child.num_attention_heads // mp_size
            if hasattr(child, 'all_head_size'):
                child.all_head_size = child.all_head_size // mp_size
            if hasattr(child, 'embed_dim'):
                child.embed_dim = child.embed_dim // mp_size
            if hasattr(child, 'hidden_size'):
                child.hidden_size = child.hidden_size // mp_size

        conv_linear_layer = False
        if linear_layer_setting is not None:
            linear_policies = {linear_layer_setting[0]: _replace}
            if len(linear_layer_setting) == 2:
                linear_policies.update({linear_layer_setting[1]: _slice_embedding})
        else:
            if orig_layer_impl is HFGPT2LayerPolicy._orig_layer_class:
                try:
                    import transformers
                    conv_linear_layer = True
                    linear_policies = {transformers.model_utils.Conv1D: _replace}
                except ImportError:
                    linear_policies = {nn.Linear: _replace}
            else:
                linear_policies = {nn.Linear: _replace, nn.Embedding: _slice_embedding}

        def _replace_module(r_module, prev_name=''):
            for name, child in r_module.named_children():
                if child.__class__ in linear_policies:
                    setattr(
                        r_module,
                        name,
                        linear_policies[child.__class__](child,
                                                         prev_name + '.' + name,
                                                         conv_linear_layer))
                else:
                    update_mp_params(child)
                    _replace_module(child, name)
            return r_module

        return _replace_module(module)

    def replace_fn(child, _policy, layer_id=0):
        if training:
            # copy relevant state from child -> new module
            new_module = replace_with_policy(child, _policy, triangular_masking)

        else:
            # copy relevant state from child -> new module
            if replace_with_kernel_inject:
                new_module = replace_with_policy(child,
                                                 _policy,
                                                 triangular_masking,
                                                 inference=True,
                                                 layer_id=layer_id)
            else:
                new_module = replace_wo_policy(child, _policy)

        return new_module

    replaced_module = replace_module(model=model,
                                     orig_class=orig_layer_impl,
                                     replace_fn=replace_fn,
                                     _replace_policy=policy)

    quantizer = GroupQuantizer(q_int8=quantize)
    world_size = dist.get_world_size() if dist.is_initialized() else 1
    rank = dist.get_rank() if dist.is_initialized() else 0
    if checkpoint_dict is not None:
        start_time = time.time()
        checkpoint = checkpoint_dict['checkpoints']
        ckpt_list = checkpoint["tp"] if type(checkpoint) is dict else checkpoint
        ckpt_type = checkpoint_dict.get('parallelization', 'pp')
        ckpt_mp_size = checkpoint_dict.get('tp_size', len(ckpt_list))
        ckpt_mp_size = checkpoint_dict.get('mp_size', ckpt_mp_size)
        base_dir1 = checkpoint_dict.get('base_dir', base_dir)

        if ckpt_type == 'pp' and type(checkpoint) is list:
            pbar = tqdm.tqdm(total=len(checkpoint),
                             desc=f"Loading {len(checkpoint)} checkpoint shards")

            for i in range(len(checkpoint)):
                sd = [
                    torch.load(os.path.join(base_dir1,
                                            checkpoint[i]),
                               map_location='cpu')
                ]
                load_model_with_checkpoint(
                    replaced_module,
                    sd,
                    mp_replace,
                    ckpt_type,
                    quantizer,
                    transformer_config=transformer_config_g,
                    param_names=selected_policy_g.get_param_names(),
                )
                pbar.update(1)
        else:
            import gc
            num_checkpoints = len(ckpt_list) // ckpt_mp_size
            tp_split_size = (world_size / ckpt_mp_size)
            sd_offset = int(rank / tp_split_size)
            sd_count = int((rank + max(1, tp_split_size)) / tp_split_size) - sd_offset
            pbar = tqdm.tqdm(total=num_checkpoints,
                             desc=f"Loading {num_checkpoints} checkpoint shards")
            for i in range(num_checkpoints):
                pbar.update(1)
                ckpt_index = i * ckpt_mp_size + sd_offset
                ckpt_files = [
                    os.path.join(base_dir1,
                                 ckpt_list[ckpt_index +
                                           j]) if base_dir1 else ckpt_list[ckpt_index +
                                                                           j]
                    for j in range(sd_count)
                ]
                sds = [
                    torch.load(ckpt_file,
                               map_location='cpu') for ckpt_file in ckpt_files
                ]
                load_model_with_checkpoint(replaced_module,
                                           sds,
                                           mp_replace,
                                           ckpt_type,
                                           quantizer,
                                           int(rank % tp_split_size),
                                           transformer_config=transformer_config_g,
                                           param_names=selected_policy_g.get_param_names())
                sds = [None for _ in sds]
                gc.collect()

            if "non_tp" in checkpoint:
                pbar = tqdm.tqdm(
                    total=len(checkpoint["non_tp"]),
                    desc=f"Loading {len(checkpoint['non_tp'])} checkpoint shards")

                for i in range(len(checkpoint["non_tp"])):
                    pbar.update(1)
                    ckpt_file = os.path.join(base_dir1,
                                             checkpoint["non_tp"][i]
                                             ) if base_dir1 else checkpoint["non_tp"][i]
                    sds = [torch.load(ckpt_file, map_location='cpu')]
                    load_model_with_checkpoint(replaced_module,
                                               sds,
                                               mp_replace,
                                               ckpt_type,
                                               quantizer,
                                               int(rank % tp_split_size),
                                               transformer_config=transformer_config_g,
                                               param_names=selected_policy_g.get_param_names())
                    sds = [None for _ in sds]
                    gc.collect()
        print(f"checkpoint loading time at rank {rank}: {time.time()-start_time} sec")

    if save_mp_checkpoint_path is not None:
        from collections import OrderedDict
        import json
        num_partitions = 8

        if checkpoint_dict is None:
            ckpt_name = "ds_model"
            try:
                from transformers.models.bloom.modeling_bloom import BloomForCausalLM
                if isinstance(model, BloomForCausalLM):
                    ckpt_name = "bloom"
            except ImportError:
                ckpt_name = "ds_model"
        else:
            ckpt_name = checkpoint_dict['type']
        if dist.is_initialized():
            dist.barrier()
        transformer_name = get_transformer_name(replaced_module)
        non_tp_ckpt_name = f'non-tp.pt'
        ckpt_files = [non_tp_ckpt_name]
        os.makedirs(save_mp_checkpoint_path, exist_ok=True)
        if not dist.is_initialized() or dist.get_rank() == 0:
            print("Saving tp-sharded checkpoints")
            torch.save(
                OrderedDict({
                    k: v
                    for k,
                    v in dict(replaced_module.state_dict()).items()
                    if transformer_name not in k
                }),
                f'{save_mp_checkpoint_path}/{non_tp_ckpt_name}')
            config = json.dumps({
                'type':
                ckpt_name,
                'base_dir':
                f'{save_mp_checkpoint_path}',
                'checkpoints': {
                    "non_tp":
                    ckpt_files,
                    "tp": [
                        f'tp_{r:0>2d}_{m:0>2d}.pt' for m in range(num_partitions)
                        for r in range(world_size)
                    ]
                },
                'version':
                1.0,
                'parallelization':
                'tp',
                'tp_size':
                world_size,
                'dtype':
                'int8' if quantize else ('float16' if fp16 else 'float32')
            })
            with open(f"{save_mp_checkpoint_path}/ds-inference_config.json", "w") as cfg:
                cfg.write(config)

        rep_sd = replaced_module.state_dict()
        for n, p in replaced_module.named_parameters():
            if hasattr(p, 'scale'):
                rep_sd[n] = [p, p.scale]
        keys = list(rep_sd.keys())
        partition_size = (len(keys) // num_partitions + 1)
        for m in range(num_partitions):
            torch.save(
                OrderedDict({
                    k: [rep_sd[k],
                        rep_sd[k].scale] if hasattr(rep_sd[k],
                                                    'scale') else rep_sd[k]
                    for k in keys[m * partition_size:(m + 1) * partition_size]
                    if transformer_name in k
                }),
                f'{save_mp_checkpoint_path}/tp_{rank:0>2d}_{m:0>2d}.pt')

    return replaced_module


def revert_transformer_layer(orig_layer_impl, model, config, preln=False):
    """ Revert DeepSpeed's transformer layer back to original bert-style transformer layer
    Arguments:
        orig_layer_impl (torch.nn.Module): the original transformer layer implementation that was replaced,
            e.g., transformers.modeling_bert.BertLayer.
        model (torch.nn.Module): user's nn.module representing their model
        config (dict): model config containing hidden size, attention heads, etc.
    Returns:
        Updated nn.module with original bert-style transformer layers
    """
    def replace_fn(child, _replace_policy, layer_id):
        #from turing.nvidia_modelingpreln import BertLayer
        orig_module = orig_layer_impl(config)

        # copy relevant state from child -> original module
        qkvw = child.attn_qkvw.data
        qkvb = child.attn_qkvb.data

        qw, kw, vw = torch.chunk(qkvw, 3, axis=0)
        qb, kb, vb = torch.chunk(qkvb, 3, axis=0)

        orig_module.attention.self.query.weight.data = qw
        orig_module.attention.self.query.bias.data = qb
        orig_module.attention.self.key.weight.data = kw
        orig_module.attention.self.key.bias.data = kb
        orig_module.attention.self.value.weight.data = vw
        orig_module.attention.self.value.bias.data = vb

        orig_module.attention.output.dense.weight.data = child.attn_ow.data
        orig_module.attention.output.dense.bias.data = child.attn_ob.data

        attn_ln_w = child.attn_nw.data
        attn_ln_b = child.attn_nb.data
        if preln:
            orig_module.PostAttentionLayerNorm.weight.data = attn_ln_w
            orig_module.PostAttentionLayerNorm.bias.data = attn_ln_b
        else:
            orig_module.attention.output.LayerNorm.weight.data = attn_ln_w
            orig_module.attention.output.LayerNorm.bias.data = attn_ln_b

        inter_ff_w = child.inter_w.data
        inter_ff_b = child.inter_b.data
        if preln:
            orig_module.intermediate.dense_act.weight.data = inter_ff_w
            orig_module.intermediate.dense_act.bias.data = inter_ff_b
        else:
            orig_module.intermediate.dense.weight.data = inter_ff_w
            orig_module.intermediate.dense.bias.data = inter_ff_b

        orig_module.output.dense.weight.data = child.output_w.data
        orig_module.output.dense.bias.data = child.output_b.data

        transformer_ln_w = child.norm_w.data
        transformer_ln_b = child.norm_b.data
        if preln:
            orig_module.PreAttentionLayerNorm.weight.data = transformer_ln_w
            orig_module.PreAttentionLayerNorm.bias.data = transformer_ln_b
        else:
            orig_module.output.LayerNorm.weight.data = transformer_ln_w
            orig_module.output.LayerNorm.bias.data = transformer_ln_b
        return orig_module

    return replace_module(model=model,
                          orig_class=deepspeed.DeepSpeedTransformerLayer,
                          replace_fn=replace_fn,
                          _replace_policy=None)


def replace_module(model, orig_class, replace_fn, _replace_policy):
    """ Scan the model for instances of ``orig_clas:`` to replace using ``replace_fn``.
    Arguments:
        model (torch.nn.Module): the model to augment
        orig_class (torch.nn.Module): the module to search for
        replace_fn (method): a method to convert instances of ``orig_class`` to the
                             desired type and return a new instance.
    Returns:
        A modified ``model``.
    """
    policy = {}
    if orig_class is not None:
        policy.update({orig_class: (replace_fn, _replace_policy)})
    else:
        for plcy in replace_policies:
            # instantiate a throw-away policy in order to populate the _orig_layer_class
            _ = plcy(None)
            if isinstance(plcy._orig_layer_class, list):
                for orig_layer_class in plcy._orig_layer_class:
                    policy.update({orig_layer_class: (replace_fn, plcy)})
            elif plcy._orig_layer_class is not None:
                policy.update({plcy._orig_layer_class: (replace_fn, plcy)})
    assert len(policy.items()) > 0,\
        "No default policy found! Please specify your policy injection_policy (like {BertLayer:HFBEertLayerPolicy})." +\
        "You can find some samples here: https://github.com/microsoft/DeepSpeed/blob/master/deepspeed/module_inject/replace_policy.py"

    replaced_module, _ = _replace_module(model, policy)
    return replaced_module


from ..pipe import PipelineModule


def _replace_module(model, policies, layer_id=0):
    """ Traverse model's children recursively and apply any transformations in ``policies``.
    Arguments:
        model (torch.nn.Module): model to augment
        policies (dict): Mapping of source class to replacement function.
    Returns:
        Modified ``model``.
    """
    for name, child in model.named_children():
        if child.__class__ in policies:
            replaced_module = policies[child.__class__][0](child,
                                                           policies[child.__class__][-1],
                                                           layer_id)
            setattr(model, name, replaced_module)
            if isinstance(model, PipelineModule):
                assert hasattr(model, 'forward_funcs'),\
                    "we require pipe-module to have the list of fwd_functions"
                model.forward_funcs[model.fwd_map[name]] = replaced_module
            layer_id += 1
        else:
            _, layer_id = _replace_module(child, policies, layer_id=layer_id)

    return model, layer_id<|MERGE_RESOLUTION|>--- conflicted
+++ resolved
@@ -187,11 +187,9 @@
         return out
 
 
-<<<<<<< HEAD
-
 transformer_config_g = None
 selected_policy_g = None
-=======
+
 def _module_match(module):
     for policy in generic_policies:
         policy = policy()
@@ -277,8 +275,6 @@
                 new_module = policy.apply(sub_module)
                 print(f"**** found and replaced {name} w. {type(new_module)}")
                 setattr(module, name, new_module)
-
->>>>>>> 39bdc141
 
 def replace_transformer_layer(orig_layer_impl,
                               model,
@@ -461,15 +457,11 @@
                     mlp_after_attn=(rotary_dim is None or rotary_dim < 0),
                     mlp_act_func_type=policy.mlp_act_func_type,
                     training_mp_size=training_mp_size,
-<<<<<<< HEAD
-                    bigscience_bloom=bigscience_bloom)
+                    bigscience_bloom=bigscience_bloom,
+                    max_out_tokens=max_out_tokens)
                 global transformer_config_g
                 if transformer_config_g is None:
                     transformer_config_g = transformer_config
-=======
-                    bigscience_bloom=bigscience_bloom,
-                    max_out_tokens=max_out_tokens)
->>>>>>> 39bdc141
 
             if quantize and quantize_settings is not None:
                 (quantization_scales,
