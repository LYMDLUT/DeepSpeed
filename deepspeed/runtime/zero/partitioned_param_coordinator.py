# Copyright (c) Microsoft Corporation.
# SPDX-License-Identifier: Apache-2.0

# DeepSpeed Team

from dataclasses import dataclass
import collections
from collections import UserDict
from typing import Deque, Set

from deepspeed import comm as dist
from deepspeed.utils.logging import logger
from deepspeed.runtime.zero.offload_config import OffloadDeviceEnum
from deepspeed.runtime.zero.partition_parameters import *
from deepspeed.runtime.zero.partitioned_param_profiler import PartitionedParameterProfiler
from deepspeed.runtime.swap_tensor.partitioned_param_swapper import PartitionedParamStatus
from deepspeed.utils.debug import debug_module2name_id, debug_param2name_id
<<<<<<< HEAD
=======
from deepspeed.accelerator import get_accelerator
import logging
>>>>>>> df1859d6


def debug_rank0(message: str) -> None:
    if dist.get_rank() == 0:
        logger.debug(message)


@instrument_w_nvtx
def get_all_parameters(sub_module, recurse=False):
    return itertools.chain(sub_module.named_parameters(recurse=recurse), sub_module.ds_external_parameters())


def iter_params(module: Module, recurse=False) -> Iterable[Parameter]:
    return map(lambda pair: pair[1], get_all_parameters(module, recurse))


class ZeRoTraceMode(Enum):
    # Record trace of the network during a single forward+backward (for training) or forward (for inference)
    RECORD = 1
    # Use recorded network trace to optimize current forward+backward or forward
    COMPLETE = 2
    # Recorded trace does not match current forward+backward or forward pass.
    INVALID = 3


class InflightParamRegistry(UserDict):
    """registry for parameters in flight"""

    def __setitem__(self, param: Parameter, handle: AllGatherCoalescedHandle) -> None:
        if param in self.data:
            raise RuntimeError(f"{param.ds_summary()} already in registry")
        if param.ds_status != ZeroParamStatus.INFLIGHT:
            raise RuntimeError(f"attempted to add non-inflight parameter to registry {param.ds_summary()}")
        self.data[param] = handle


class PartitionedParameterCoordinator:
    FORWARD_FETCH_SUBMIT = 'forward_fetch_submit'
    FORWARD_FETCH_WAIT = 'forward_fetch_wait'
    FORWARD_PREFETCH_SUBMIT = 'forward_prefetch_submit'
    BACKWARD_FETCH_SUBMIT = 'backward_fetch_submit'
    BACKWARD_FETCH_WAIT = 'backward_fetch_wait'
    BACKWARD_PREFETCH_SUBMIT = 'backward_prefetch_wait'
    FORWARD_ALL_GATHER = 'forward_all_gather'
    BACKWARD_ALL_GATHER = 'backward_all_gather'
    """Handles partitioning and gathering of parameters."""

    @dataclass
    class __ParamInTrace:
        param: Parameter
        step_id_last_used_at: int

    def __init__(
        self,
        prefetch_bucket_sz: int,
        max_reuse_distance_in_numel: int,
        max_available_parameters_in_numel: int,
        allgather_stream: get_accelerator().Stream,
        inflight_param_registry: InflightParamRegistry,
        prefetch_nvme: bool = False,
        timers=None,
    ) -> None:
        # mapping of param -> handle for each param that is currently in flight
        self.__inflight_param_registry = inflight_param_registry
        # keeps track of the number of submodules invoked so far.
        self.__step_id: int = 0
        # network tracing mode
        self.__trace_mode: ZeRoTraceMode = ZeRoTraceMode.RECORD
        # sequence of submodules/parameters in forward pass + backward pass
        self.__submodule_order: Iterable[Module] = []
        self.__param_order: Iterable[__class__.__ParamInTrace] = []
        self.__most_recent_step_id_param_fetched_for = collections.defaultdict(lambda: int(-1e10))
        self.__step_id_module_fetched_for = collections.defaultdict(lambda: collections.deque())
        # number of available params, and max number of available params
        self.__n_available_params: int = 0
        self.__max_n_available_params: int = max_available_parameters_in_numel
        # max distance between two use of the module beyond which module is released
        self.__max_reuse_dist_in_numel: int = max_reuse_distance_in_numel
        # queue for parameters to fetch. parameters will be popped off the left
        # side of the dequeue as they are fetched
        self.__param_queue: Deque[__class__.__ParamInTrace] = None
        self.__prefetch_bucket_sz: int = prefetch_bucket_sz
        self.__prefetch_nvme: bool = prefetch_nvme
        self.hierarchy: int = 0

        # stream that will be used for allgather operations
        self.__allgather_stream: get_accelerator().Stream = allgather_stream

        # limit the number of fetch events that can be queued at once
        # otherwise, what happens is memory is allocated by the host thread at the
        # time of the call, but not used until later by the asynchronous cuda stream.
        # allowing an infinite number of these to queue up causes a lot of memory
        # pressure that then becomes detrimental to performance.
        # this is a much less elegant way of fixing this vs something like using
        # cudaMallocAsync/cudaFreeAsync. Choosing to not expose this to the user now
        # because ideally in the future its replaced by an async allocation
        # mechanism which doesn't require any configuration by the user.
        self.__ongoing_fetch_events: Deque[get_accelerator().Event] = collections.deque()
        # TODO. make this configurable via JSON
        self.__max_ongoing_fetch_events: int = 2
        self.__profiler = PartitionedParameterProfiler(timers)

    """Tracing and Tracking
    TODO. consider performing trace before initializing PartitionedParameterCoordinator
    and passing trace results into constructor. This way all the code in here can
    just assume that the trace is complete and the results can be entirely
    immutable.

    Bookkeeping operations used to track where we are in the forward/backward pass
    """

    def _clear_trace_structures(self) -> None:
        self.__submodule_order = []
        self.__param_order = []
        self.__most_recent_step_id_param_fetched_for = collections.defaultdict(lambda: int(-1e10))
        self.__param_queue = None

    def is_complete_trace(self) -> bool:
        return self.__trace_mode == ZeRoTraceMode.COMPLETE

    def is_invalid_trace(self) -> bool:
        return self.__trace_mode == ZeRoTraceMode.INVALID

    def is_record_trace(self) -> bool:
        return self.__trace_mode == ZeRoTraceMode.RECORD

    def _invalidate_trace(self) -> None:
        if self.is_invalid_trace():
            raise RuntimeError("attempted to invalidate already invalid trace")
        self.__trace_mode = ZeRoTraceMode.INVALID
        self._clear_trace_structures()

    def trace_prologue(self, sub_module: Module) -> None:
        if self.is_complete_trace():
            # sub_module must match expectation else invalidate trace cache
            if len(self.__submodule_order) <= self.__step_id:
                print_rank_0(
                    f"Invalidate trace cache @ step {self.__step_id} and module {sub_module.id}: "
                    f"cache has only {len(self.__submodule_order)} modules",
                    force=True)
                self._invalidate_trace()
                return

            if sub_module != self.__submodule_order[self.__step_id]:
                expected_module_id = self.__submodule_order[self.__step_id].id
                print_rank_0(
                    f"Invalidate trace cache @ step {self.__step_id}: "
                    f"expected module {expected_module_id}, but got module {sub_module.id}",
                    force=True)
                self._invalidate_trace()

    def record_module(self, sub_module: Module) -> None:
        """adds sub module to trace"""
        if not self.is_record_trace():
            raise RuntimeError(f"attempted to record trace when status = {self.__trace_mode}")

        self.__submodule_order.append(sub_module)
        self.__step_id_module_fetched_for[sub_module.id].append(self.__step_id)

    def record_parameters(self, sub_module: Module) -> None:
        """adds sub module to trace"""
        if not self.is_record_trace():
            raise RuntimeError(f"attempted to record trace when status = {self.__trace_mode}")

        step_id = self.__step_id_module_fetched_for[sub_module.id].popleft()
        for param in sorted(set(iter_params(sub_module)), key=lambda p: p.ds_id):
            self.__param_order.append(__class__.__ParamInTrace(param=param, step_id_last_used_at=step_id))

    def construct_parameter_trace_from_module_trace(self):
        """use module trace to construct parameter trace"""
        self.__param_order = []
        for sub_module in self.__submodule_order:
            self.record_parameters(sub_module)

    def reset_step(self) -> None:
        """indicate that we have completed one fwd+bwd for the model"""
        if self.__inflight_param_registry:
            raise RuntimeError(f"still have inflight params "
                               f"{[p.ds_summary for p in self.__inflight_param_registry.keys()]}")

        if not self.is_complete_trace():  # not self.trace_complete:
            # Make sure that recorded submodule orders are identical across ranks
            assert_ints_same_as_other_ranks([m.id for m in self.__submodule_order])

            if self.is_record_trace():
                # Successfully recorded a trace
                self.construct_parameter_trace_from_module_trace()
                # Make sure that recorded parameter orders are identical across ranks
                assert_ints_same_as_other_ranks([p.param.ds_id for p in self.__param_order])
                assert_ints_same_as_other_ranks([p.step_id_last_used_at for p in self.__param_order])

                self.__submodule_order = tuple(self.__submodule_order)  # freeze
                self.__param_order = tuple(self.__param_order)  # freeze
                self.__trace_mode = ZeRoTraceMode.COMPLETE
                print_rank_0(
                    f"completed record trace of {len(self.__submodule_order)} sub modules: {[m.id for m in self.__submodule_order]}",
                    force=False)
            else:
                # Enable trace recording for next forward/backward pass
                self.__trace_mode = ZeRoTraceMode.RECORD

        else:
            if self.__profiler is not None:
                self.__profiler.log_events()

        self.__param_queue = collections.deque(self.__param_order)  # reset fetch queue
        self.__most_recent_step_id_param_fetched_for = collections.defaultdict(lambda: int(-1e10))
        self.__step_id_module_fetched_for = collections.defaultdict(lambda: collections.deque())
        self.__step_id = 0
        self.__n_available_params = 0
        self.__profiler.reset_events()

    def _dump_params(self, tag, sub_module, params, step_id=None):
        if step_id is None:
            step_id = self.__step_id
        param_names = [debug_param2name_id(p) for p in params]
        print_rank_0(f'{tag} step = {step_id} mod = {debug_module2name_id(sub_module)} p_names = {param_names}',
                     force=False)

    def _dump_param_ids(self, tag, mod_id, p_ids, step_id=None):
        if step_id is None:
            step_id = self.__step_id
        print_rank_0(f'{tag} mod = {mod_id}, step = {step_id}, p_ids = {p_ids}', force=False)

    """Fetch and Release
    Fetching, prefetching, and releasing parameters
    """

    @instrument_w_nvtx
    @torch.no_grad()
    def fetch_sub_module(self, current_submodule: Module, forward: bool) -> None:
        """This method does the following (in order):
        1. kick off fetch for parameters in immediately required sub module
        2. kick off fetch for next few parameters we will need later (prefetch)
        3. block on parameters in immediately required sub module
        """
<<<<<<< HEAD
        debug_rank0(
            f"Fetch subModule forward? {forward} {self.__step_id}: M{current_submodule.id}({type(current_submodule).__name__}) P{[p.ds_id for p in iter_params(current_submodule)]} "
            + str({
                "avail": f"{self.__n_available_params:.1e}",
                "queue_sz": f"{len(self.__param_queue or [])}",
                "inflight": [p.ds_id for p in self.__inflight_param_registry],
            }))

        params_to_fetch = frozenset(iter_params(current_submodule))
        fetch_numel = sum(
            [p.partition_numel() for p in params_to_fetch if p.ds_status == ZeroParamStatus.NOT_AVAILABLE])
        if fetch_numel > 0:
            event_name = __class__.FORWARD_FETCH_SUBMIT if forward else __class__.BACKWARD_FETCH_SUBMIT
            self._dump_param_ids(event_name, current_submodule.id,
                                 [p.ds_id for p in params_to_fetch if p.ds_status == ZeroParamStatus.NOT_AVAILABLE])
            self.__profiler.start_event(event_name)
            # kick off all gather for params in the immediately required submodule
            #for param in params_to_fetch:
            self.__all_gather_params(params_to_fetch, forward)
            self.__profiler.stop_event(event_name, fetch_numel)

        wait_numel = 0
        wait_event_name = __class__.FORWARD_FETCH_WAIT if forward else __class__.BACKWARD_FETCH_WAIT
        self.__profiler.start_event(wait_event_name)
        # wait for parameters in the immediately needed submodule to become available
        for param in params_to_fetch:
            param.ds_active_sub_modules.add(current_submodule.id)
=======
        if logger.isEnabledFor(logging.DEBUG):
            debug_rank0(
                f"{self.__step_id}: M{current_submodule.id}({type(current_submodule).__name__}) P{[p.ds_id for p in iter_params(current_submodule)]} "
                + str({
                    "avail": f"{self.__n_available_params:.1e}",
                    "queue_sz": f"{len(self.__param_queue or [])}",
                    "inflight": [p.ds_id for p in self.__inflight_param_registry],
                }))

        params_to_fetch = frozenset(iter_params(current_submodule))

        # kick off all gather for params in the immediately required submodule
        if logger.isEnabledFor(logging.DEBUG):
            for param in params_to_fetch:
                debug_rank0(f"-fetch: {param.ds_summary()}")
        self.__all_gather_params(params_to_fetch)

        # wait for parameters in the immediately needed submodule to become available
        for param in params_to_fetch:
            param.ds_active_sub_modules.add(current_submodule.id)
            if logger.isEnabledFor(logging.DEBUG):
                debug_rank0(f"-wait: {param.ds_summary()}")
>>>>>>> df1859d6
            if param in self.__inflight_param_registry:
                wait_numel += param.partition_numel()
                with get_accelerator().stream(self.__allgather_stream):
                    while self.__ongoing_fetch_events and self.__ongoing_fetch_events[0].query():
                        self.__ongoing_fetch_events.popleft()
                    if len(self.__ongoing_fetch_events) > self.__max_ongoing_fetch_events:
                        self.__ongoing_fetch_events.popleft().synchronize()

                    self.__inflight_param_registry.pop(param).wait()

                    event = get_accelerator().Event()
                    event.record()
                    self.__ongoing_fetch_events.append(event)

            assert param.ds_status == ZeroParamStatus.AVAILABLE, param.ds_summary()
        get_accelerator().current_stream().wait_stream(self.__allgather_stream)
        self.__profiler.stop_event(wait_event_name, wait_numel)

        # kick off parameter prefetches for upcoming modules
        # don't prefetch if we dont have a completed model trace
        if self.is_complete_trace():
            # go through the parameters we need for the current module and pop them
            # off the fetch queue so that they aren't prefetched later.
            # if params have already been popped off the fetch queue by earlier
            # prefetches we won't look for them here
            discarded_from_prefetch_queue = set()
            params_not_already_fetched = set(
                filter(lambda p: self.__most_recent_step_id_param_fetched_for[p] < self.__step_id, params_to_fetch))
            while self.__param_queue and len(discarded_from_prefetch_queue) < len(params_not_already_fetched):
                param_in_trace = self.__param_queue.popleft()
                self.__most_recent_step_id_param_fetched_for[
                    param_in_trace.param] = param_in_trace.step_id_last_used_at
                discarded_from_prefetch_queue.add(param_in_trace.param)

            if discarded_from_prefetch_queue != params_not_already_fetched:
                raise RuntimeError(
                    f"tracing error at step {self.__step_id}: \n"
                    f"module id: {current_submodule.id}, training: {current_submodule.training}\n"
                    f"expected the next {len(params_not_already_fetched)} parameters in the "
                    f"parameter fetch queue to be {tuple(p.ds_summary(use_debug_name=True) for p in params_not_already_fetched)} \n"
                    f"but got \n {tuple(p.ds_summary(use_debug_name=True) for p in discarded_from_prefetch_queue)}.")

            def _is_currently_on_nvme(param):
                if param.nvme_swapper is None:
                    return False

                return param.ds_tensor.final_location == OffloadDeviceEnum.nvme \
                    and param.ds_tensor.status == PartitionedParamStatus.NOT_AVAILABLE

            # kick off all gather for params in the next few submodules (prefetch)
            if self.__prefetch_bucket_sz > 0:
                max_params_to_prefetch = min(self.__max_n_available_params - self.__n_available_params,
                                             self.__prefetch_bucket_sz)
                params_to_prefetch = set()
                numel_prefetching = 0
                while self.__param_queue and numel_prefetching < max_params_to_prefetch:
                    param_in_trace: __class__.__ParamInTrace = self.__param_queue.popleft()

                    if _is_currently_on_nvme(param_in_trace.param):
                        # nvme prefetch is handled elsewhere. Need to break here to preserve fetch order
                        self.__param_queue.appendleft(param_in_trace)
                        break

                    do_prefetch = param_in_trace.param.ds_status == ZeroParamStatus.NOT_AVAILABLE
                    if param_in_trace.param in params_to_prefetch:
                        # Avoid duplicates
                        do_prefetch = False

                    self.__most_recent_step_id_param_fetched_for[param_in_trace.param] = \
                        max(self.__most_recent_step_id_param_fetched_for[param_in_trace.param],
                            param_in_trace.step_id_last_used_at)

                    if do_prefetch:
                        params_to_prefetch.add(param_in_trace.param)
                        numel_prefetching += param_in_trace.param.ds_numel

<<<<<<< HEAD
                if numel_prefetching > 0:
                    event_name = __class__.FORWARD_PREFETCH_SUBMIT if forward else __class__.BACKWARD_PREFETCH_SUBMIT
                    self.__profiler.start_event(event_name)
                    self.__all_gather_params(params_to_prefetch, forward)
                    self.__profiler.stop_event(event_name, numel_prefetching)
=======
                if logger.isEnabledFor(logging.DEBUG):
                    for param in params_to_prefetch:
                        debug_rank0(f"-prefetch: {param.ds_summary()}")
                self.__all_gather_params(params_to_prefetch)
>>>>>>> df1859d6

                if self.__prefetch_nvme:
                    self.__prefetch_nvme_param_partitions()

        self.__step_id += 1

    @instrument_w_nvtx
    @torch.no_grad()
    def release_sub_module(self, submodule: Module, backward: bool) -> None:
        """release the parameters of a sub module, assuming they meet conditions to
        be released."""
        params_to_release = (self.__params_to_release(submodule, self.__step_id) if self.is_complete_trace() else set(
            p.ds_id for p in iter_params(submodule)))
        for param in iter_params(submodule):
            param.ds_active_sub_modules.discard(submodule.id)
            if param.ds_id in params_to_release and not param.is_external_param:
                self.__release_param(param, backward)

    @instrument_w_nvtx
    @torch.no_grad()
    def release_and_reset_all(self, module: Module) -> None:
        """release all module parameters"""
        for param in iter_params(module, recurse=True):
            if param in self.__inflight_param_registry:
                raise RuntimeError(f"param {param.ds_summary()} still in flight")

            # TODO. make this throw if if there are still active submodules. currently
            # there's a hook execution issue
            param.ds_active_sub_modules.clear()
            self.__release_param(param, backward=False)

        for param in iter_params(module, recurse=True):
            if param.ds_status != ZeroParamStatus.NOT_AVAILABLE:
                raise RuntimeError(f"{param.ds_summary()} expected to be released")

    @instrument_w_nvtx
    def __all_gather_params(self, params: Set[Parameter], forward: bool) -> None:
        """for each partitioned parameter, kick off an async allgather and store
        the work handle for the in flight parameters."""
        partitioned_params = []
        all_gather_numel = 0
        for param in params:
            if param.ds_status == ZeroParamStatus.NOT_AVAILABLE:
                partitioned_params.append(param)
                all_gather_numel += param.ds_numel

        if partitioned_params:
            self.__n_available_params += all_gather_numel
            with get_accelerator().stream(self.__allgather_stream):
                event_name = __class__.FORWARD_ALL_GATHER if forward else __class__.BACKWARD_ALL_GATHER
                self.__profiler.start_event(event_name)
                handle = partitioned_params[0].all_gather_coalesced(partitioned_params, forward)
                self.__profiler.stop_event(event_name, all_gather_numel)

            for param in partitioned_params:
                assert param.ds_status == ZeroParamStatus.INFLIGHT, param.ds_summary()
                self.__inflight_param_registry[param] = handle

            # Release swap buffers for persisted params on nvme since they will never be partitioned or evicted from GPU
            swap_persisted_params = [
                p for p in partitioned_params if p.ds_persist and p.ds_tensor.final_location == OffloadDeviceEnum.nvme
            ]
            if swap_persisted_params:
                swap_persisted_params[0].nvme_swapper.remove_partition_and_release_buffers(swap_persisted_params)

    @instrument_w_nvtx
    def __release_param(self, param: Parameter, backward: bool) -> None:
        if param.ds_status == ZeroParamStatus.AVAILABLE and not param.ds_active_sub_modules:
<<<<<<< HEAD
            debug_rank0(f"-release: {param.ds_summary()}")
            param.partition(backward=backward)
=======
            if logger.isEnabledFor(logging.DEBUG):
                debug_rank0(f"-release: {param.ds_summary()}")
            param.partition()
>>>>>>> df1859d6
            self.__n_available_params -= param.ds_numel

    @instrument_w_nvtx
    @functools.lru_cache(maxsize=None)
    def __params_to_release(self, submodule_to_release: Module, step_id: int) -> Set[int]:
        if not self.is_complete_trace():
            raise RuntimeError("expected trace to be complete")

        params_to_release = set(p.ds_id for p in iter_params(submodule_to_release) if not p.ds_persist)

        # Problem: When prefetcher scans the param trace, it skips AVAILABLE params.
        # This creates issues if those params are released before the skipped uses:
        # 1) It hurts performance as the skipped uses are never prefetched.
        # 2) For nvme params, we run out of swap buffers because the prefetch order
        # diverges from the trace.
        # Solution: Don't release params whose reuse was skipped by prefetch. This is
        # possible because we detect such skips during prefetch and mark those params.
        for param in iter_params(submodule_to_release):
            if self.__most_recent_step_id_param_fetched_for[param] > step_id:
                params_to_release.discard(param.ds_id)

        # examine all modules within `max_reuse_dist_in_numel` of the current step,
        # if we see any of the candidate parameters to be released reoccur while
        # doing this, remove them from the set of parameters to release.
        params_traversed = 0
        for module in self.__submodule_order[step_id:]:
            if params_traversed >= self.__max_reuse_dist_in_numel:
                break
            for param in iter_params(module):
                params_to_release.discard(param.ds_id)
                params_traversed += param.ds_numel

        return params_to_release

    @instrument_w_nvtx
    def __prefetch_nvme_param_partitions(self) -> None:
        """swap in parameter partitions from nvme for those parameters that will be used
        after the ones that are already being prefetched into full parameters
        """
        if not self.is_complete_trace():
            return

        numel_in_flight = sum(param.ds_numel for param in self.__inflight_param_registry)

        numel_considered = 0
        swap_in_params = []
        for param_in_trace in self.__param_queue:
            param = param_in_trace.param
            if param.nvme_swapper is None:
                continue
            if (numel_considered > 2 * numel_in_flight
                    or len(swap_in_params) >= param.nvme_swapper.available_swap_in_buffers()):
                break
            if param.ds_tensor.status == PartitionedParamStatus.NOT_AVAILABLE:
                swap_in_params.append(param)
            numel_considered += param.ds_numel

        if swap_in_params:
            swap_in_params[0].nvme_swapper.swap_in(swap_in_params, async_op=True)<|MERGE_RESOLUTION|>--- conflicted
+++ resolved
@@ -15,11 +15,8 @@
 from deepspeed.runtime.zero.partitioned_param_profiler import PartitionedParameterProfiler
 from deepspeed.runtime.swap_tensor.partitioned_param_swapper import PartitionedParamStatus
 from deepspeed.utils.debug import debug_module2name_id, debug_param2name_id
-<<<<<<< HEAD
-=======
 from deepspeed.accelerator import get_accelerator
 import logging
->>>>>>> df1859d6
 
 
 def debug_rank0(message: str) -> None:
@@ -256,14 +253,14 @@
         2. kick off fetch for next few parameters we will need later (prefetch)
         3. block on parameters in immediately required sub module
         """
-<<<<<<< HEAD
-        debug_rank0(
-            f"Fetch subModule forward? {forward} {self.__step_id}: M{current_submodule.id}({type(current_submodule).__name__}) P{[p.ds_id for p in iter_params(current_submodule)]} "
-            + str({
-                "avail": f"{self.__n_available_params:.1e}",
-                "queue_sz": f"{len(self.__param_queue or [])}",
-                "inflight": [p.ds_id for p in self.__inflight_param_registry],
-            }))
+        if logger.isEnabledFor(logging.DEBUG):
+            debug_rank0(
+                f"{self.__step_id}: M{current_submodule.id}({type(current_submodule).__name__}) P{[p.ds_id for p in iter_params(current_submodule)]} "
+                + str({
+                    "avail": f"{self.__n_available_params:.1e}",
+                    "queue_sz": f"{len(self.__param_queue or [])}",
+                    "inflight": [p.ds_id for p in self.__inflight_param_registry],
+                }))
 
         params_to_fetch = frozenset(iter_params(current_submodule))
         fetch_numel = sum(
@@ -275,6 +272,9 @@
             self.__profiler.start_event(event_name)
             # kick off all gather for params in the immediately required submodule
             #for param in params_to_fetch:
+            if logger.isEnabledFor(logging.DEBUG):
+                for param in params_to_fetch:
+                    debug_rank0(f"-fetch: {param.ds_summary()}")
             self.__all_gather_params(params_to_fetch, forward)
             self.__profiler.stop_event(event_name, fetch_numel)
 
@@ -284,30 +284,8 @@
         # wait for parameters in the immediately needed submodule to become available
         for param in params_to_fetch:
             param.ds_active_sub_modules.add(current_submodule.id)
-=======
-        if logger.isEnabledFor(logging.DEBUG):
-            debug_rank0(
-                f"{self.__step_id}: M{current_submodule.id}({type(current_submodule).__name__}) P{[p.ds_id for p in iter_params(current_submodule)]} "
-                + str({
-                    "avail": f"{self.__n_available_params:.1e}",
-                    "queue_sz": f"{len(self.__param_queue or [])}",
-                    "inflight": [p.ds_id for p in self.__inflight_param_registry],
-                }))
-
-        params_to_fetch = frozenset(iter_params(current_submodule))
-
-        # kick off all gather for params in the immediately required submodule
-        if logger.isEnabledFor(logging.DEBUG):
-            for param in params_to_fetch:
-                debug_rank0(f"-fetch: {param.ds_summary()}")
-        self.__all_gather_params(params_to_fetch)
-
-        # wait for parameters in the immediately needed submodule to become available
-        for param in params_to_fetch:
-            param.ds_active_sub_modules.add(current_submodule.id)
             if logger.isEnabledFor(logging.DEBUG):
                 debug_rank0(f"-wait: {param.ds_summary()}")
->>>>>>> df1859d6
             if param in self.__inflight_param_registry:
                 wait_numel += param.partition_numel()
                 with get_accelerator().stream(self.__allgather_stream):
@@ -384,18 +362,14 @@
                         params_to_prefetch.add(param_in_trace.param)
                         numel_prefetching += param_in_trace.param.ds_numel
 
-<<<<<<< HEAD
                 if numel_prefetching > 0:
                     event_name = __class__.FORWARD_PREFETCH_SUBMIT if forward else __class__.BACKWARD_PREFETCH_SUBMIT
                     self.__profiler.start_event(event_name)
+                    if logger.isEnabledFor(logging.DEBUG):
+                        for param in params_to_prefetch:
+                            debug_rank0(f"-prefetch: {param.ds_summary()}")
                     self.__all_gather_params(params_to_prefetch, forward)
                     self.__profiler.stop_event(event_name, numel_prefetching)
-=======
-                if logger.isEnabledFor(logging.DEBUG):
-                    for param in params_to_prefetch:
-                        debug_rank0(f"-prefetch: {param.ds_summary()}")
-                self.__all_gather_params(params_to_prefetch)
->>>>>>> df1859d6
 
                 if self.__prefetch_nvme:
                     self.__prefetch_nvme_param_partitions()
@@ -464,14 +438,9 @@
     @instrument_w_nvtx
     def __release_param(self, param: Parameter, backward: bool) -> None:
         if param.ds_status == ZeroParamStatus.AVAILABLE and not param.ds_active_sub_modules:
-<<<<<<< HEAD
-            debug_rank0(f"-release: {param.ds_summary()}")
-            param.partition(backward=backward)
-=======
             if logger.isEnabledFor(logging.DEBUG):
                 debug_rank0(f"-release: {param.ds_summary()}")
-            param.partition()
->>>>>>> df1859d6
+            param.partition(backward=backward)
             self.__n_available_params -= param.ds_numel
 
     @instrument_w_nvtx
