# Copyright (c) Microsoft Corporation.
# SPDX-License-Identifier: Apache-2.0

# DeepSpeed Team

from collections import defaultdict

import torch

from deepspeed.accelerator import get_accelerator
from .stage3_backend import param_manager, profiling_results

WARMUP_STEPS: int = 5
MEM_MARGIN: int = 10_000_000_000

<<<<<<< HEAD
from .stage3_backend import param_manager, profiling_results

=======
>>>>>>> e476c8df
persistent_optimized = False


def sort_params_by_time_per_size():
    ds_id_to_size = {}
    ds_id_to_time = defaultdict(float)
    ds_id_to_prof_dtime = defaultdict(float)
    ds_id_to_prof_wtime = defaultdict(float)

    for graph_id, pm in param_manager.items():
        params = pm.params
        for param_name, param in params.items():
            ds_id = pm.ds_ids[param_name]
            ds_id_to_size[ds_id] = param.numel * param.dtype.itemsize

        profile = profiling_results[graph_id]
        for n in profile.fwd_graph.nodes:
            if n.target == torch.ops.native_z3.allgather_param:
                assert "tensor_size" in n.meta
                ds_id_to_size[n.args[2]] = n.meta["tensor_size"]
                assert "device_time" in n.meta
                ds_id_to_time[n.args[2]] += n.meta["device_time"]

                ds_id_to_prof_dtime[n.args[2]] = n.meta["device_time"]
                ds_id_to_prof_wtime[n.args[2]] = n.meta["wall_time"]

        if profile.bwd_graph is not None:
            for n in profile.bwd_graph.nodes:
                if n.target == torch.ops.native_z3.allgather_param:
                    assert "tensor_size" in n.meta
                    ds_id_to_size[n.args[2]] = n.meta["tensor_size"]
                    assert "device_time" in n.meta
                    ds_id_to_time[n.args[2]] += n.meta["device_time"]

    ds_ids = list(ds_id_to_size.keys())
    ds_ids.sort(key=lambda ds_id: ds_id_to_time[ds_id] / ds_id_to_size[ds_id], reverse=True)

    # print(f"ds_id_to_size={ds_id_to_size}")
    # print(f"ds_id_to_time={ds_id_to_time}")
<<<<<<< HEAD
    import deepspeed.comm as dist
    if dist.get_rank() == 0:
        for ds_id in ds_ids:
            dtime_in_sec = ds_id_to_prof_dtime[ds_id]
            wtime_in_sec = ds_id_to_prof_wtime[ds_id]
            size_in_mb = ds_id_to_size[ds_id] / 1024 / 1024
            print(
                f"ds_id={ds_id} time_per_size={ds_id_to_time[ds_id] / ds_id_to_size[ds_id]:.5f} dtime={dtime_in_sec:.3f} wtime={wtime_in_sec:.3f} size={size_in_mb:.2f}MB bw={size_in_mb/dtime_in_sec:.2f}MB/s"
            )

    return ds_ids
=======
    return {ds_id: ds_id_to_size[ds_id] for ds_id in ds_ids}
>>>>>>> e476c8df


def start_forward(nz3, micro_steps: int, global_steps: int, update: bool):
    accelerator = get_accelerator()

    global persistent_optimized
    if global_steps > WARMUP_STEPS and not persistent_optimized:
        max_alloc_mem = accelerator.max_memory_allocated()
        total_mem = accelerator.total_memory()
        available_mem = (total_mem - max_alloc_mem) - MEM_MARGIN

        print(
            f"global_steps={global_steps} Max memory allocated: {max_alloc_mem} Total memory: {total_mem} available_mem: {available_mem}"
        )
<<<<<<< HEAD
        sort_params_by_time_per_size()
=======
        sorted_ds_ids = sort_params_by_time_per_size()
        persistent_mem = 0
        for ds_id, size in sorted_ds_ids.items():
            if persistent_mem + size > available_mem:
                break
            persistent_mem += size
            nz3.set_persistent(ds_id, True)
            print(f"Set persistent: {ds_id} size: {size} persistent_mem: {persistent_mem}")

>>>>>>> e476c8df
        persistent_optimized = True

    nz3.start_forward()<|MERGE_RESOLUTION|>--- conflicted
+++ resolved
@@ -13,11 +13,8 @@
 WARMUP_STEPS: int = 5
 MEM_MARGIN: int = 10_000_000_000
 
-<<<<<<< HEAD
 from .stage3_backend import param_manager, profiling_results
 
-=======
->>>>>>> e476c8df
 persistent_optimized = False
 
 
@@ -57,7 +54,7 @@
 
     # print(f"ds_id_to_size={ds_id_to_size}")
     # print(f"ds_id_to_time={ds_id_to_time}")
-<<<<<<< HEAD
+
     import deepspeed.comm as dist
     if dist.get_rank() == 0:
         for ds_id in ds_ids:
@@ -68,10 +65,7 @@
                 f"ds_id={ds_id} time_per_size={ds_id_to_time[ds_id] / ds_id_to_size[ds_id]:.5f} dtime={dtime_in_sec:.3f} wtime={wtime_in_sec:.3f} size={size_in_mb:.2f}MB bw={size_in_mb/dtime_in_sec:.2f}MB/s"
             )
 
-    return ds_ids
-=======
     return {ds_id: ds_id_to_size[ds_id] for ds_id in ds_ids}
->>>>>>> e476c8df
 
 
 def start_forward(nz3, micro_steps: int, global_steps: int, update: bool):
@@ -86,9 +80,7 @@
         print(
             f"global_steps={global_steps} Max memory allocated: {max_alloc_mem} Total memory: {total_mem} available_mem: {available_mem}"
         )
-<<<<<<< HEAD
-        sort_params_by_time_per_size()
-=======
+
         sorted_ds_ids = sort_params_by_time_per_size()
         persistent_mem = 0
         for ds_id, size in sorted_ds_ids.items():
@@ -98,7 +90,6 @@
             nz3.set_persistent(ds_id, True)
             print(f"Set persistent: {ds_id} size: {size} persistent_mem: {persistent_mem}")
 
->>>>>>> e476c8df
         persistent_optimized = True
 
     nz3.start_forward()