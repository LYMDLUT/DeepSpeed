--- conflicted
+++ resolved
@@ -65,18 +65,12 @@
                     assert isinstance(args, tuple)
                     assert isinstance(kwargs, dict)
 
-<<<<<<< HEAD
-                # Args should be all fake tensors or all real tensors
-                if _can_all_args_be_materialized(args):
-                    args = tree_map(materialize, args)
-                if _can_all_args_be_materialized(kwargs):
-                    kwargs = tree_map(materialize, kwargs)
-                walltimes = []
-=======
-                    args = tree_map(to_device, args)
-                    kwargs = tree_map(to_device, kwargs)
+                    # Args should be all fake tensors or all real tensors
+                    if _can_all_args_be_materialized(args):
+                        args = tree_map(materialize, args)
+                    if _can_all_args_be_materialized(kwargs):
+                        kwargs = tree_map(materialize, kwargs)
                     walltimes = []
->>>>>>> 5613fd07
 
                     if is_comm_op(n):
                         dist.barrier()
