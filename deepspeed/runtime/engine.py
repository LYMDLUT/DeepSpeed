--- conflicted
+++ resolved
@@ -3615,19 +3615,15 @@
         """Compile the module using the specified backend and kwargs.
         If a compiler_fn is set, it will be used instead of torch.compile().
         """
-<<<<<<< HEAD
-=======
         # Avoid graph breaks
         deepspeed.utils.nvtx.enable_nvtx = False
 
->>>>>>> f0e3f01d
         if not is_compile_supported():
             raise RuntimeError("compile is not supported in your version of PyTorch.")
 
         if self.is_compiled:
             return
 
-<<<<<<< HEAD
         if self.zero_optimization_stage() == ZeroStageEnum.weights:
             def _convert_to_empty_tensor(param):
                 with deepspeed.zero.GatheredParameters([param]):
@@ -3679,8 +3675,6 @@
 
             backend = stage3_backend
 
-=======
->>>>>>> f0e3f01d
         self.module.compile(backend=backend, **compile_kwargs)
         self._is_compiled = True
 
