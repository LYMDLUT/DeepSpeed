# Copyright (c) Microsoft Corporation.
# SPDX-License-Identifier: Apache-2.0

# DeepSpeed Team

import torch
import torch.nn as nn
from deepspeed import comm as dist
from deepspeed.utils.logging import log_dist

from deepspeed.ops.transformer.inference.ds_mlp import DeepSpeedMLP
from deepspeed.ops.transformer.inference.ds_attention import DeepSpeedSelfAttention, BloomSelfAttention
from deepspeed.accelerator import get_accelerator
from deepspeed.ops.op_builder import InferenceBuilder

inference_module = None


class DeepSpeedTransformerInference(nn.Module):
    """Initialize the DeepSpeed Transformer Layer.
        Arguments:
            layer_id: The layer index starting from 0, e.g. if model has 24 transformer layers,
                layer_id will be 0,1,2...23 when each layer object is instantiated
            config: An object of DeepSpeedInferenceConfig
            mp_group: Model parallelism group initialized on the modeling side.
            quantize_scales: This argument groups all the layers' scales used for quantization
            quantize_groups: Number of groups used for quantizing the model
            merge_count: Shows the number of model-parallel checkpoints merged before running inference.
                We use this argument to control the quantization scale for the model parameters if a bigger
                quantize-grouping than 1 is used.
            mlp_extra_grouping: This flag is used to show a 2x higher number of groups used for the MLP part
                of a Transformer layer. We use this feature for quantization to reduce the convergence impact
                for specific downstream tasks.
    """
    layer_id = 0

    def __init__(self,
                 config,
                 mp_group=None,
                 quantize_scales=None,
                 quantize_groups=1,
                 merge_count=1,
                 mlp_extra_grouping=False):
        super(DeepSpeedTransformerInference, self).__init__()

        self.config = config
        self.config.layer_id = DeepSpeedTransformerInference.layer_id
        DeepSpeedTransformerInference.layer_id += 1

        data_type = torch.half if self.config.dtype == torch.int8 else self.config.dtype
        global inference_module
        if inference_module is None:
            builder = InferenceBuilder()
            inference_module = builder.load()

        if DeepSpeedTransformerInference.layer_id == 1:
            log_dist(f"DeepSpeed-Inference config: {self.config.__dict__}", [0])

        if self.config.bigscience_bloom:
            self.attention = BloomSelfAttention(self.config, mp_group, quantize_scales, quantize_groups, merge_count)
        else:
            self.attention = DeepSpeedSelfAttention(self.config, mp_group, quantize_scales, quantize_groups,
                                                    merge_count)
        self.mlp = DeepSpeedMLP(self.config, mp_group, quantize_scales, quantize_groups, merge_count,
                                mlp_extra_grouping)

        device = get_accelerator().current_device_name()  # if config.bigscience_bloom else 'cpu'
        if self.config.set_empty_params:
            self.norm_w = None
            self.norm_b = None
        else:
            self.norm_w = nn.Parameter(torch.empty(self.config.hidden_size, dtype=data_type, device=device),
                                       requires_grad=False)
            self.norm_b = nn.Parameter(torch.empty(self.config.hidden_size, dtype=data_type, device=device),
                                       requires_grad=False)
        self.layer_past = None
        try:
            if config.dtype == torch.float32:
                self.allocate_workspace = inference_module.allocate_workspace_fp32
            elif config.dtype == torch.bfloat16:
                self.allocate_workspace = inference_module.allocate_workspace_bf16
            else:
                self.allocate_workspace = inference_module.allocate_workspace_fp32
            self._alloc_workspace = True
        except AttributeError:
            self.allocate_workspace = None
            self._alloc_workspace = False

    @classmethod
    def reset_cache(cls):
        if inference_module is not None:
            inference_module.reset_cache()

    def forward(
            self,
            input=None,
            input_mask=None,
            attention_mask=None,
            attn_mask=None,
            head_mask=None,
            layer_past=None,
            get_key_value=False,
            get_present=False,
            encoder_output=None,
            enc_dec_attn_mask=None,
            x=None,
            encoder_hidden_states=None,
            encoder_attention_mask=None,
            use_cache=False,
            alibi=None,
            output_attentions=False,
            # TODO(arashb): 'layer_head_mask' and 'past_key_value' are only added to satisfy the OPT models API.
            # This needs to be redesigned later!
            layer_head_mask=None,
            past_key_value=None,
            **kwargs):

        if x is not None:
            input = x
        if "hidden_states" in kwargs:
            input = kwargs["hidden_states"]

        input_mask = (input_mask if attn_mask is None else attn_mask) if attention_mask is None else attention_mask

        debug = False
        if debug: print(f'ds b4 attn: input = {torch.norm(input)}')
        if debug: print(f'ds b4 attn: input_mask = {torch.norm(input_mask)}')

        # Allocate memory only on first layer forward
        if self.config.layer_id == 0 and self._alloc_workspace:
            self.allocate_workspace(self.config.hidden_size, self.config.heads,
                                    input.size()[1],
                                    input.size()[0], DeepSpeedTransformerInference.layer_id, self.config.mp_size,
                                    self.config.bigscience_bloom,
                                    dist.get_rank() if dist.is_initialized() else 0, self.config.max_out_tokens,
                                    self.config.min_out_tokens)
            self._alloc_workspace = False

        get_present = (get_present or get_key_value or use_cache)
        input_mask = input_mask if attention_mask is None else attention_mask

        # We set the prev key/value to None when there is a prompt
        if input.shape[1] > 1:
            self.layer_past = None
        layer_past = layer_past if layer_past is not None else self.layer_past
        head_mask = layer_head_mask if layer_head_mask is not None else head_mask

        attn_mask = None
        if isinstance(input, tuple):
            attn_mask = input[1]
            input = input[0]
        input_type = input.dtype

        if (self.config.dtype in [torch.float16, torch.bfloat16, torch.int8]) \
            and input.dtype == torch.float:
            target_dtype = torch.half if self.dtype == torch.int8 else self.dtype
            input = input.to(target_dtype)

        if debug: print(f'layer_id = {self.config.layer_id}')

        if debug: print(f'ds b4 attn: norm = {torch.norm(input)}, tensor = {input}')

        with torch.no_grad():
            attention_output, key, value, context_outputtn_ctx, inp_norm = \
                                     self.attention(input,
                                              input_mask,
                                              head_mask,
                                              layer_past,
                                              get_present,
                                              encoder_hidden_states,
                                              encoder_attention_mask,
                                              output_attentions,
                                              self.norm_w,
                                              self.norm_b,
                                              alibi)
            if debug: print(f'ds a4 attn + ln: norm = {torch.norm(attention_output)}, tensor = {attention_output}')

            presents = (key, value)
            # Bug? Setting layer past to presents every pass fixes key states issue
            self.layer_past = presents #if layer_past is None else None

            # mlp_base = True  => calls a pytorch baseline mlp
            # mlp_base = False => calls the DS mlp
            mlp_base = False

            # the attention_output in DS now matches the hidden_states from HF side.
            output = self.mlp(attention_output, input, inp_norm, self.attention.attn_ob, self.attention.attn_ow)

            print(f"layer_id ({self.config.layer_id}), after mlp: {torch.norm(output)}")
            #if debug: print(f'layer_id = {self.config.layer_id}')
            #exit(0)
            if not self.config.pre_layer_norm:
                output = inference_module.layer_norm(output, self.norm_w, self.norm_b, self.config.epsilon)
            if debug: print(f"after layernorm: {torch.norm(output)}")
<<<<<<< HEAD
            #exit(0)
            if self.config.layer_id == 23: exit(0)
=======
            # if self.config.layer_id == 1:
            #   exit(0)
            #import pdb; pdb.set_trace()
>>>>>>> f169851c
            output = output.to(input_type)
        if get_present:
            output = (output, presents)

        if self.config.return_single_tuple:
            return (output, )
        elif self.config.return_tuple:
            return output if type(output) is tuple else (output, attn_mask)
        else:
            return output<|MERGE_RESOLUTION|>--- conflicted
+++ resolved
@@ -192,14 +192,9 @@
             if not self.config.pre_layer_norm:
                 output = inference_module.layer_norm(output, self.norm_w, self.norm_b, self.config.epsilon)
             if debug: print(f"after layernorm: {torch.norm(output)}")
-<<<<<<< HEAD
-            #exit(0)
-            if self.config.layer_id == 23: exit(0)
-=======
             # if self.config.layer_id == 1:
             #   exit(0)
             #import pdb; pdb.set_trace()
->>>>>>> f169851c
             output = output.to(input_type)
         if get_present:
             output = (output, presents)
